--- conflicted
+++ resolved
@@ -1,305 +1,300 @@
-// SPDX-License-Identifier: BUSL-1.1
-pragma solidity 0.8.19;
-pragma abicoder v2;
-
-// ====================================================================
-// ======================== Balancer.sol ==============================
-// ====================================================================
-
-/**
- * @title Balancer
- * @dev Implementation:
- * Updates the interest rate from Sweep periodically.
- * Executes the auto calls and auto invests in Stabilizers.
- */
-
-import "../Common/Owned.sol";
-import "../Governance/Sweepr.sol";
-import "../Stabilizer/IStabilizer.sol";
-import "@layerzerolabs/solidity-examples/contracts/lzApp/NonblockingLzApp.sol";
-
-contract Balancer is NonblockingLzApp, Owned {
-    SweeprCoin public sweepr;
-
-    enum Mode { IDLE, INVEST, CALL }
-
-    uint256 public index;
-    uint256 public period = 1; // 1 day
-    uint256 private constant ONE_YEAR = 365 * 1 days;
-    uint256 private constant PRECISION = 1e6;    
-    uint16 public constant PT_INTEREST_RATE = 1; // packet type for sending interest rate
-    
-    mapping(uint256 => address) public stabilizers;
-    mapping(address => uint256) public amounts;
-
-    // Events
-    event InterestRateRefreshed(int256 interestRate);
-    event SweeprSet(address indexed sweeprAddress);
-    event ActionAdded(address stabilizer, uint256 amount);
-    event ActionRemoved(address stabilizer);
-    event ChainAdded(uint16 dstChainId, address indexed sweep);
-    event ChainRemoved(uint16 dstChainId);
-    event Execute(Mode mode);
-    event Reset();
-
-    error ModeMismatch(Mode intention, Mode state);
-    error WrongDataLength();
-    error NotTrustedRemote();
-    error ZeroAmount();
-    error ZeroETH();
-    error NotEnoughETH();
-
-    constructor(address sweepAddress, address lzEndpoint) NonblockingLzApp(lzEndpoint) Owned(sweepAddress) {}
-
-    /**
-     * @notice refresh interest rate periodically.
-     * returns mode: 0 => idle, 1 => invest, 2 => call
-     */
-    function refreshInterestRate() public onlyMultisigOrGov returns (Mode mode) {
-        int256 interestRate = sweep.interestRate();
-        int256 stepValue = sweep.stepValue();
-        
-        mode = getMode();
-
-        if (mode == Mode.CALL) interestRate += stepValue;
-        if (mode == Mode.INVEST) interestRate -= stepValue;
-
-        uint256 periodStart = block.timestamp + period * 1 days;
-        sweep.setInterestRate(interestRate, periodStart);
-
-        if (address(sweepr) != address(0) && sweepr.isGovernanceChain()) {
-            _sendInterestRate(interestRate, periodStart);
-        }
-    }
-
-    function getMode() public view returns (Mode) {
-        uint256 twaPrice = sweep.twaPrice();
-        uint256 targetPrice = sweep.targetPrice();
-        uint256 spread = sweep.arbSpread() * targetPrice / PRECISION;
-        uint256 upperBound = targetPrice + spread;
-        uint256 lowerBound = targetPrice - spread;
-
-        if (twaPrice < lowerBound) return Mode.CALL;
-        if (twaPrice > upperBound) return Mode.INVEST;
-        return Mode.IDLE;
-    }
-
-    function setSweepr(address sweeprAddress) external onlyGov {
-        if (sweeprAddress == address(0)) revert ZeroAddressDetected();
-        sweepr = SweeprCoin(sweeprAddress);
-
-        emit SweeprSet(sweeprAddress);
-    }
-
-    /**
-     * @notice Set Interest Rate
-     * @param interestRate new interest rate.
-     * @param periodStart new period start.
-     */
-    function setInterestRate(int256 interestRate, uint256 periodStart) external onlyMultisig {
-        sweep.setInterestRate(interestRate, periodStart);
-    }
-
-    /**
-     * @notice Set Period for refreshing interest rate
-     * @param newPeriod new period. For example, newPeriod = 7 means 7 days).
-     */
-<<<<<<< HEAD
-    function setPeriod(uint256 newPeriod) external onlyMultisig {
-        if (newPeriod == 0) revert ZeroAmount();
-        period = newPeriod;
-=======
-    function setInterestRate(int256 interestRate) external onlyMultisigOrGov {
-        sweep.setInterestRate(interestRate);
->>>>>>> 7fb2eeed
-    }
-
-    function _sendInterestRate(int256 rate, uint256 periodStart) internal {
-        uint chainCount = sweepr.chainCount();
-        for (uint i = 0; i < chainCount; ) {
-            uint16 dstChainId = sweepr.getChainId(i);
-            
-            address balancerDstAddress = sweepr.getBalancerWithChainId(dstChainId);
-            bool isTrusted = this.isTrustedRemote(dstChainId, abi.encodePacked(balancerDstAddress, address(this)));
-
-            if (!isTrusted) revert NotTrustedRemote();
-            if (address(this).balance == 0) revert ZeroETH();
-
-            // encode the payload with the number of pings
-            bytes memory payload = abi.encode(PT_INTEREST_RATE, rate, periodStart);
-
-
-            // use adapterParams v1 to specify more gas for the destination
-            uint16 version = 1;
-            uint gasForDestinationLzReceive = 350000;
-            bytes memory adapterParams = abi.encodePacked(version, gasForDestinationLzReceive);
-
-            // get the fees we need to pay to LayerZero for message delivery
-            (uint messageFee, ) = lzEndpoint.estimateFees(dstChainId, address(this), payload, false, adapterParams);
-            if (address(this).balance < messageFee) revert NotEnoughETH();
-
-            // send LayerZero message
-            _lzSend( // {value: messageFee} will be paid out of this contract!
-                dstChainId, // destination chainId
-                payload, // abi.encode()'ed bytes
-                payable(this), // (msg.sender will be this contract) refund address (LayerZero will refund any extra gas back to caller of send()
-                address(0x0), // future param, unused for this example
-                adapterParams,
-                messageFee // v1 adapterParams, specify custom destination gas qty
-            );
-
-            unchecked { i++; }
-        }
-    }
-
-    function _nonblockingLzReceive(
-        uint16, 
-        bytes memory, 
-        uint64, 
-        bytes memory _payload
-    ) internal override {
-        uint16 packetType;
-        assembly {
-            packetType := mload(add(_payload, 32))
-        }
-
-        if (packetType == PT_INTEREST_RATE) {
-            (, int256 newInterestRate, uint256 newPeriodStart) = abi.decode(_payload, (uint16, int256, uint256));
-
-            sweep.setInterestRate(newInterestRate, newPeriodStart);
-        } else {
-            revert("Balancer: unknown packet type");
-        }
-    }
-
-    /**
-     * @notice Set Loan Limit
-     * @dev Assigns a new loan limit to a stabilizer.
-     * @param stabilizer to assign the new loan limit to.
-     * @param loanLimit new value to be assigned.
-     */
-    function setLoanLimit(address stabilizer, uint256 loanLimit) external onlyMultisigOrGov {
-        IStabilizer(stabilizer).setLoanLimit(loanLimit);
-    }
-
-    /**
-     * @notice Cancel Call
-     * @dev Cancels a call in an off chain stabilizer that is in the line to defaulted if it doesn't repay on time
-     * @param stabilizer (offchain) to cancel the call
-     */
-    function cancelCall(address stabilizer) external onlyMultisigOrGov {
-        IStabilizer(stabilizer).cancelCall();
-    }
-
-    /**
-     * @notice Add Actions
-     * @dev Adds a new amounts to be called/invested when executing
-     * @param addresess to be added.
-     * @param amounts_ to be called or invested,
-     */
-    function addActions(
-        address[] calldata addresess,
-        uint256[] calldata amounts_
-    ) external onlyMultisigOrGov {
-        uint256 len = addresess.length;
-        if (len != amounts_.length)
-            revert WrongDataLength();
-
-        for (uint256 i = 0; i < len;) {
-            addAction(addresess[i], amounts_[i]);
-            unchecked { ++i; }
-        }
-    }
-
-    /**
-     * @notice Add Action
-     * @dev Adds a new (stabilizer, amount) to be processed in the execute function
-     * @param stabilizer stabilizer address,
-     * @param amount amount to be called or invested,
-     */
-    function addAction(
-        address stabilizer,
-        uint256 amount
-    ) public onlyMultisigOrGov {
-        stabilizers[index++] = stabilizer;
-        amounts[stabilizer] = amount;
-
-        emit ActionAdded(stabilizer, amount);
-    }
-
-    /**
-     * @notice Remove Action
-     * @dev removes amount for the stabilizer
-     * @param stabilizer stabilizer to be cleared
-     */
-    function removeAction(address stabilizer) external onlyMultisigOrGov {
-        delete amounts[stabilizer];
-
-        emit ActionRemoved(stabilizer);
-    }
-
-    /**
-     * @notice Execute
-     * @dev refreshes the interest rate, sets new loan limits and auto-calls or auto-invests a list of stabilizers
-     * @param intention 0 => idle, 1 => invests, 2 => calls
-     * @param force the execution if the state does not corresponds to the intention
-     */
-    function execute(
-        Mode intention,
-        bool force,
-        uint256 price,
-        uint256 slippage
-    ) external onlyMultisigOrGov {
-        emit Execute(intention);
-
-        Mode state = refreshInterestRate();
-        if (intention == Mode.IDLE) return;
-
-        if (intention != state && !force)
-            revert ModeMismatch(intention, state);
-
-        for (uint256 i = 0; i < index;) {
-            IStabilizer stabilizer = IStabilizer(stabilizers[i]);
-            uint256 amount = amounts[stabilizers[i]];
-
-            if (amount > 0) {
-                if (intention == Mode.INVEST) {
-                    stabilizer.setLoanLimit(stabilizer.loanLimit() + amount);
-                    stabilizer.autoInvest(amount, price, slippage);
-                } else {
-                    // intention is CALL
-                    stabilizer.autoCall(amount, price, slippage);
-                    stabilizer.setLoanLimit(stabilizer.loanLimit() - amount);
-                }
-            }
-
-            delete amounts[stabilizers[i]];
-            delete stabilizers[i];
-
-            unchecked { ++i; }
-        }
-
-        index = 0;
-    }
-
-    /**
-     * @notice Reset
-     * @dev Removes all the pending actions
-     */
-    function reset() public onlyMultisigOrGov {
-        for (uint256 i = 0; i < index;) {
-            delete amounts[stabilizers[i]];
-            delete stabilizers[i];
-            unchecked { ++i; }
-        }
-
-        index = 0;
-
-        emit Reset();
-    }
-
-    /**
-     * @notice Receive Eth
-     */
-    receive() external payable {}
-}
+// SPDX-License-Identifier: BUSL-1.1
+pragma solidity 0.8.19;
+pragma abicoder v2;
+
+// ====================================================================
+// ======================== Balancer.sol ==============================
+// ====================================================================
+
+/**
+ * @title Balancer
+ * @dev Implementation:
+ * Updates the interest rate from Sweep periodically.
+ * Executes the auto calls and auto invests in Stabilizers.
+ */
+
+import "../Common/Owned.sol";
+import "../Governance/Sweepr.sol";
+import "../Stabilizer/IStabilizer.sol";
+import "@layerzerolabs/solidity-examples/contracts/lzApp/NonblockingLzApp.sol";
+
+contract Balancer is NonblockingLzApp, Owned {
+    SweeprCoin public sweepr;
+
+    enum Mode { IDLE, INVEST, CALL }
+
+    uint256 public index;
+    uint256 public period = 1; // 1 day
+    uint256 private constant ONE_YEAR = 365 * 1 days;
+    uint256 private constant PRECISION = 1e6;    
+    uint16 public constant PT_INTEREST_RATE = 1; // packet type for sending interest rate
+    
+    mapping(uint256 => address) public stabilizers;
+    mapping(address => uint256) public amounts;
+
+    // Events
+    event InterestRateRefreshed(int256 interestRate);
+    event SweeprSet(address indexed sweeprAddress);
+    event ActionAdded(address stabilizer, uint256 amount);
+    event ActionRemoved(address stabilizer);
+    event ChainAdded(uint16 dstChainId, address indexed sweep);
+    event ChainRemoved(uint16 dstChainId);
+    event Execute(Mode mode);
+    event Reset();
+
+    error ModeMismatch(Mode intention, Mode state);
+    error WrongDataLength();
+    error NotTrustedRemote();
+    error ZeroAmount();
+    error ZeroETH();
+    error NotEnoughETH();
+
+    constructor(address sweepAddress, address lzEndpoint) NonblockingLzApp(lzEndpoint) Owned(sweepAddress) {}
+
+    /**
+     * @notice refresh interest rate periodically.
+     * returns mode: 0 => idle, 1 => invest, 2 => call
+     */
+    function refreshInterestRate() public onlyMultisigOrGov returns (Mode mode) {
+        int256 interestRate = sweep.interestRate();
+        int256 stepValue = sweep.stepValue();
+        
+        mode = getMode();
+
+        if (mode == Mode.CALL) interestRate += stepValue;
+        if (mode == Mode.INVEST) interestRate -= stepValue;
+
+        uint256 periodStart = block.timestamp + period * 1 days;
+        sweep.setInterestRate(interestRate, periodStart);
+
+        if (address(sweepr) != address(0) && sweepr.isGovernanceChain()) {
+            _sendInterestRate(interestRate, periodStart);
+        }
+    }
+
+    function getMode() public view returns (Mode) {
+        uint256 twaPrice = sweep.twaPrice();
+        uint256 targetPrice = sweep.targetPrice();
+        uint256 spread = sweep.arbSpread() * targetPrice / PRECISION;
+        uint256 upperBound = targetPrice + spread;
+        uint256 lowerBound = targetPrice - spread;
+
+        if (twaPrice < lowerBound) return Mode.CALL;
+        if (twaPrice > upperBound) return Mode.INVEST;
+        return Mode.IDLE;
+    }
+
+    function setSweepr(address sweeprAddress) external onlyGov {
+        if (sweeprAddress == address(0)) revert ZeroAddressDetected();
+        sweepr = SweeprCoin(sweeprAddress);
+
+        emit SweeprSet(sweeprAddress);
+    }
+
+    /**
+     * @notice Set Interest Rate
+     * @param interestRate new interest rate.
+     * @param periodStart new period start.
+     */
+    function setInterestRate(int256 interestRate, uint256 periodStart) external onlyMultisigOrGov {
+        sweep.setInterestRate(interestRate, periodStart);
+    }
+
+    /**
+     * @notice Set Period for refreshing interest rate
+     * @param newPeriod new period. For example, newPeriod = 7 means 7 days).
+     */
+    function setPeriod(uint256 newPeriod) external onlyMultisigOrGov {
+        if (newPeriod == 0) revert ZeroAmount();
+        period = newPeriod;
+    }
+
+    function _sendInterestRate(int256 rate, uint256 periodStart) internal {
+        uint chainCount = sweepr.chainCount();
+        for (uint i = 0; i < chainCount; ) {
+            uint16 dstChainId = sweepr.getChainId(i);
+            
+            address balancerDstAddress = sweepr.getBalancerWithChainId(dstChainId);
+            bool isTrusted = this.isTrustedRemote(dstChainId, abi.encodePacked(balancerDstAddress, address(this)));
+
+            if (!isTrusted) revert NotTrustedRemote();
+            if (address(this).balance == 0) revert ZeroETH();
+
+            // encode the payload with the number of pings
+            bytes memory payload = abi.encode(PT_INTEREST_RATE, rate, periodStart);
+
+
+            // use adapterParams v1 to specify more gas for the destination
+            uint16 version = 1;
+            uint gasForDestinationLzReceive = 350000;
+            bytes memory adapterParams = abi.encodePacked(version, gasForDestinationLzReceive);
+
+            // get the fees we need to pay to LayerZero for message delivery
+            (uint messageFee, ) = lzEndpoint.estimateFees(dstChainId, address(this), payload, false, adapterParams);
+            if (address(this).balance < messageFee) revert NotEnoughETH();
+
+            // send LayerZero message
+            _lzSend( // {value: messageFee} will be paid out of this contract!
+                dstChainId, // destination chainId
+                payload, // abi.encode()'ed bytes
+                payable(this), // (msg.sender will be this contract) refund address (LayerZero will refund any extra gas back to caller of send()
+                address(0x0), // future param, unused for this example
+                adapterParams,
+                messageFee // v1 adapterParams, specify custom destination gas qty
+            );
+
+            unchecked { i++; }
+        }
+    }
+
+    function _nonblockingLzReceive(
+        uint16, 
+        bytes memory, 
+        uint64, 
+        bytes memory _payload
+    ) internal override {
+        uint16 packetType;
+        assembly {
+            packetType := mload(add(_payload, 32))
+        }
+
+        if (packetType == PT_INTEREST_RATE) {
+            (, int256 newInterestRate, uint256 newPeriodStart) = abi.decode(_payload, (uint16, int256, uint256));
+
+            sweep.setInterestRate(newInterestRate, newPeriodStart);
+        } else {
+            revert("Balancer: unknown packet type");
+        }
+    }
+
+    /**
+     * @notice Set Loan Limit
+     * @dev Assigns a new loan limit to a stabilizer.
+     * @param stabilizer to assign the new loan limit to.
+     * @param loanLimit new value to be assigned.
+     */
+    function setLoanLimit(address stabilizer, uint256 loanLimit) external onlyMultisigOrGov {
+        IStabilizer(stabilizer).setLoanLimit(loanLimit);
+    }
+
+    /**
+     * @notice Cancel Call
+     * @dev Cancels a call in an off chain stabilizer that is in the line to defaulted if it doesn't repay on time
+     * @param stabilizer (offchain) to cancel the call
+     */
+    function cancelCall(address stabilizer) external onlyMultisigOrGov {
+        IStabilizer(stabilizer).cancelCall();
+    }
+
+    /**
+     * @notice Add Actions
+     * @dev Adds a new amounts to be called/invested when executing
+     * @param addresess to be added.
+     * @param amounts_ to be called or invested,
+     */
+    function addActions(
+        address[] calldata addresess,
+        uint256[] calldata amounts_
+    ) external onlyMultisigOrGov {
+        uint256 len = addresess.length;
+        if (len != amounts_.length)
+            revert WrongDataLength();
+
+        for (uint256 i = 0; i < len;) {
+            addAction(addresess[i], amounts_[i]);
+            unchecked { ++i; }
+        }
+    }
+
+    /**
+     * @notice Add Action
+     * @dev Adds a new (stabilizer, amount) to be processed in the execute function
+     * @param stabilizer stabilizer address,
+     * @param amount amount to be called or invested,
+     */
+    function addAction(
+        address stabilizer,
+        uint256 amount
+    ) public onlyMultisigOrGov {
+        stabilizers[index++] = stabilizer;
+        amounts[stabilizer] = amount;
+
+        emit ActionAdded(stabilizer, amount);
+    }
+
+    /**
+     * @notice Remove Action
+     * @dev removes amount for the stabilizer
+     * @param stabilizer stabilizer to be cleared
+     */
+    function removeAction(address stabilizer) external onlyMultisigOrGov {
+        delete amounts[stabilizer];
+
+        emit ActionRemoved(stabilizer);
+    }
+
+    /**
+     * @notice Execute
+     * @dev refreshes the interest rate, sets new loan limits and auto-calls or auto-invests a list of stabilizers
+     * @param intention 0 => idle, 1 => invests, 2 => calls
+     * @param force the execution if the state does not corresponds to the intention
+     */
+    function execute(
+        Mode intention,
+        bool force,
+        uint256 price,
+        uint256 slippage
+    ) external onlyMultisigOrGov {
+        emit Execute(intention);
+
+        Mode state = refreshInterestRate();
+        if (intention == Mode.IDLE) return;
+
+        if (intention != state && !force)
+            revert ModeMismatch(intention, state);
+
+        for (uint256 i = 0; i < index;) {
+            IStabilizer stabilizer = IStabilizer(stabilizers[i]);
+            uint256 amount = amounts[stabilizers[i]];
+
+            if (amount > 0) {
+                if (intention == Mode.INVEST) {
+                    stabilizer.setLoanLimit(stabilizer.loanLimit() + amount);
+                    stabilizer.autoInvest(amount, price, slippage);
+                } else {
+                    // intention is CALL
+                    stabilizer.autoCall(amount, price, slippage);
+                    stabilizer.setLoanLimit(stabilizer.loanLimit() - amount);
+                }
+            }
+
+            delete amounts[stabilizers[i]];
+            delete stabilizers[i];
+
+            unchecked { ++i; }
+        }
+
+        index = 0;
+    }
+
+    /**
+     * @notice Reset
+     * @dev Removes all the pending actions
+     */
+    function reset() public onlyMultisigOrGov {
+        for (uint256 i = 0; i < index;) {
+            delete amounts[stabilizers[i]];
+            delete stabilizers[i];
+            unchecked { ++i; }
+        }
+
+        index = 0;
+
+        emit Reset();
+    }
+
+    /**
+     * @notice Receive Eth
+     */
+    receive() external payable {}
+}