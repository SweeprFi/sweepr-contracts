// SPDX-License-Identifier: BUSL-1.1
pragma solidity 0.8.19;

// ====================================================================
// ======================== BalancerMarketMaker.sol ===================
// ====================================================================

/**
 * @title Balancer Stable/Stable Pool Market Maker
 * @dev Implementation:
 * Increases and decreases the liquidity
 */

import { Stabilizer, TransferHelper, ISweep } from "../Stabilizer/Stabilizer.sol";
import { IBalancerPool, IBalancerVault, IAsset, JoinKind, ExitKind } from "../Assets/Interfaces/Balancer/IBalancer.sol";

import "hardhat/console.sol";

contract BalancerMarketMaker is Stabilizer {

<<<<<<< HEAD
    error BadAddress();
    error BadSlippage();
=======
    error BadAddress(address asset);
    error InvalidMintFactor();
>>>>>>> cfb83cd1

    event LiquidityAdded(uint256 usdxAmount, uint256 sweepAmount);
    event LiquidityRemoved(uint256 usdxAmount, uint256 sweepAmount);
    event SweepPurchased(uint256 sweeAmount);

    IBalancerPool public pool;
    IBalancerVault public vault;

    bytes32 public poolId;
    IAsset[] public poolAssets;

    uint8 public sweepIndex;
    uint8 public usdxIndex;
    uint8 public bptIndex;

    uint256 public mintFactor;
    
    uint32 public slippage; 

    uint24 private constant PRECISION = 1e6;

    constructor(
        string memory _name,
        address _sweep,
        address _usdx,
        address _oracleUsdx,
        address _poolAddress,
        address _borrower
    ) Stabilizer(_name, _sweep, _usdx, _oracleUsdx, _borrower) {
        slippage = 5000; // 0.5%
        pool = IBalancerPool(_poolAddress);
        vault = IBalancerVault(pool.getVault()); 
        poolId = pool.getPoolId();
        (poolAssets, , ) = vault.getPoolTokens(poolId);
        sweepIndex = findAssetIndex(address(sweep), poolAssets);
        usdxIndex = findAssetIndex(address(usdx), poolAssets);
        bptIndex = findAssetIndex(address(pool), poolAssets);
    }

    /* ========== Views ========== */

    /**
     * @notice Gets the asset price of AMM
     * @return the amm usdx amount
     */
    function assetValue() public view override returns (uint256) {    
        uint256 bpt = pool.balanceOf(address(this));
        uint256 rate = pool.getRate();

        uint256 usdcAmount = (bpt * rate * (10 ** usdx.decimals())) / (10 ** (pool.decimals() * 2));

        return _oracleUsdxToUsd(usdcAmount);
    }

    function getBuyPrice() public view returns (uint256) {
        uint256 targetPrice = sweep.targetPrice();
        return targetPrice + ((sweep.arbSpread() * targetPrice) / PRECISION);
    }

    /* ========== Actions ========== */

    function buySweep(uint256 usdxAmount) external nonReentrant returns (uint256 sweepAmount) {
        sweepAmount = (_oracleUsdxToUsd(usdxAmount) * (10 ** sweep.decimals())) / getBuyPrice();

<<<<<<< HEAD
        _borrow(sweepAmount * 2);
        _addLiquidity(usdxAmount, sweepAmount);
=======
        uint256 mintAmount = sweepAmount * (PRECISION + mintFactor) / PRECISION;
        _borrow(mintAmount);
        _addLiquidity(usdxAmount, mintAmount - sweepAmount, slippage);
>>>>>>> cfb83cd1
        TransferHelper.safeTransfer(address(sweep), msg.sender, sweepAmount);

        emit SweepPurchased(usdxAmount);
    }

    function initPool(uint256 usdxAmount, uint256 sweepAmount) external nonReentrant onlyBorrower {
        address self = address(this);

        TransferHelper.safeTransferFrom(address(usdx), msg.sender, self, usdxAmount);
        TransferHelper.safeApprove(address(usdx), address(vault), usdxAmount);
        TransferHelper.safeApprove(address(sweep), address(vault), sweepAmount);

        if(sweep.isMintingAllowed()){
            _borrow(sweepAmount);
        } else {
            TransferHelper.safeTransferFrom(address(sweep), msg.sender, self, sweepAmount);
        }

        uint256[] memory amounts = new uint256[](3);
        amounts[bptIndex] = 2**112;
        amounts[usdxIndex] = usdxAmount;
        amounts[sweepIndex] = sweepAmount;

        bytes memory userData = abi.encode(JoinKind.INIT, amounts);

        IBalancerVault.JoinPoolRequest memory request = IBalancerVault.JoinPoolRequest(poolAssets, amounts, userData, false);
        vault.joinPool(poolId, self, self, request);
    }

    function _addLiquidity(uint256 usdxAmount, uint256 sweepAmount) internal {
        address self = address(this);

        TransferHelper.safeTransferFrom(address(usdx), msg.sender, self, usdxAmount);
        TransferHelper.safeApprove(address(usdx), address(vault), usdxAmount);
        TransferHelper.safeApprove(address(sweep), address(vault), sweepAmount);
        
        uint256[] memory amounts = new uint256[](3);
        amounts[usdxIndex] = usdxAmount;
        amounts[sweepIndex] = sweepAmount;

        uint256[] memory userDataAmounts = new uint256[](2);
        userDataAmounts[0] = (sweepIndex > usdxIndex) ? usdxAmount : sweepAmount;
        userDataAmounts[1] = (sweepIndex > usdxIndex) ? sweepAmount : usdxAmount;

        uint256 usdxMin = usdxAmount * pool.getTokenRate(address(usdx)) / (10 ** usdx.decimals());
        uint256 sweepMin = sweepAmount * pool.getTokenRate(address(sweep)) / (10 ** sweep.decimals());
        uint256 minTotalAmountOut = (usdxMin + sweepMin) * (PRECISION - slippage) / PRECISION;

        bytes memory userData = abi.encode(JoinKind.EXACT_TOKENS_IN_FOR_BPT_OUT, userDataAmounts, minTotalAmountOut);

        IBalancerVault.JoinPoolRequest memory request = IBalancerVault.JoinPoolRequest(poolAssets, amounts, userData, false);
        vault.joinPool(poolId, self, self, request);
    }

    function addLiquidity(uint256 usdxAmount, uint256 sweepAmount) external nonReentrant onlyBorrower {
        address self = address(this);

        if(sweep.isMintingAllowed()){
            if(sweepAmount > 0) _borrow(sweepAmount);
        } else {
            TransferHelper.safeTransferFrom(address(sweep), msg.sender, self, sweepAmount);
        }

        _addLiquidity(usdxAmount, sweepAmount);

        emit LiquidityAdded(usdxAmount, sweepAmount);
    }

    function removeLiquidity(uint256 usdxAmount, uint256 sweepAmount) external nonReentrant onlyBorrower {
        address self = address(this);

        uint256 usdxMax = usdxAmount * pool.getTokenRate(address(usdx)) / (10**usdx.decimals());
        uint256 sweepMax = sweepAmount * pool.getTokenRate(address(sweep)) / (10**sweep.decimals());
        uint256 maxAmountIn = (usdxMax + sweepMax) * (PRECISION + slippage) / PRECISION;

        uint256[] memory amounts = new uint256[](3);
        amounts[usdxIndex] = usdxAmount;
        amounts[sweepIndex] = sweepAmount;

        uint256[] memory userDataAmounts = new uint256[](2);
        userDataAmounts[0] = (sweepIndex > usdxIndex) ? usdxAmount : sweepAmount;
        userDataAmounts[1] = (sweepIndex > usdxIndex) ? sweepAmount : usdxAmount;

        bytes memory userData = abi.encode(ExitKind.BPT_IN_FOR_EXACT_TOKENS_OUT, userDataAmounts, maxAmountIn);

        IBalancerVault.ExitPoolRequest memory request = IBalancerVault.ExitPoolRequest(poolAssets, amounts, userData, false);
        vault.exitPool(poolId, self, self, request);

        if(sweepAmount > 0) _repay(sweepAmount);

        emit LiquidityRemoved(usdxAmount, sweepAmount);
    }

    function setSlippage(uint32 newSlippage) external nonReentrant onlyBorrower {
        if(newSlippage > PRECISION) revert BadSlippage();
        slippage = newSlippage;
    }

    function findAssetIndex(address asset, IAsset[] memory assets) internal pure returns (uint8) {
        for (uint8 i = 0; i < assets.length; i++) {
            if ( address(assets[i]) == asset ) return i;
        }
        revert BadAddress();
    }

    function setMintFactor(uint256 _mintFactor) external nonReentrant onlyBorrower {
        if(_mintFactor > PRECISION) revert InvalidMintFactor();
        mintFactor = _mintFactor;
    }
}
<|MERGE_RESOLUTION|>--- conflicted
+++ resolved
@@ -1,209 +1,199 @@
-// SPDX-License-Identifier: BUSL-1.1
-pragma solidity 0.8.19;
-
-// ====================================================================
-// ======================== BalancerMarketMaker.sol ===================
-// ====================================================================
-
-/**
- * @title Balancer Stable/Stable Pool Market Maker
- * @dev Implementation:
- * Increases and decreases the liquidity
- */
-
-import { Stabilizer, TransferHelper, ISweep } from "../Stabilizer/Stabilizer.sol";
-import { IBalancerPool, IBalancerVault, IAsset, JoinKind, ExitKind } from "../Assets/Interfaces/Balancer/IBalancer.sol";
-
-import "hardhat/console.sol";
-
-contract BalancerMarketMaker is Stabilizer {
-
-<<<<<<< HEAD
-    error BadAddress();
-    error BadSlippage();
-=======
-    error BadAddress(address asset);
-    error InvalidMintFactor();
->>>>>>> cfb83cd1
-
-    event LiquidityAdded(uint256 usdxAmount, uint256 sweepAmount);
-    event LiquidityRemoved(uint256 usdxAmount, uint256 sweepAmount);
-    event SweepPurchased(uint256 sweeAmount);
-
-    IBalancerPool public pool;
-    IBalancerVault public vault;
-
-    bytes32 public poolId;
-    IAsset[] public poolAssets;
-
-    uint8 public sweepIndex;
-    uint8 public usdxIndex;
-    uint8 public bptIndex;
-
-    uint256 public mintFactor;
-    
-    uint32 public slippage; 
-
-    uint24 private constant PRECISION = 1e6;
-
-    constructor(
-        string memory _name,
-        address _sweep,
-        address _usdx,
-        address _oracleUsdx,
-        address _poolAddress,
-        address _borrower
-    ) Stabilizer(_name, _sweep, _usdx, _oracleUsdx, _borrower) {
-        slippage = 5000; // 0.5%
-        pool = IBalancerPool(_poolAddress);
-        vault = IBalancerVault(pool.getVault()); 
-        poolId = pool.getPoolId();
-        (poolAssets, , ) = vault.getPoolTokens(poolId);
-        sweepIndex = findAssetIndex(address(sweep), poolAssets);
-        usdxIndex = findAssetIndex(address(usdx), poolAssets);
-        bptIndex = findAssetIndex(address(pool), poolAssets);
-    }
-
-    /* ========== Views ========== */
-
-    /**
-     * @notice Gets the asset price of AMM
-     * @return the amm usdx amount
-     */
-    function assetValue() public view override returns (uint256) {    
-        uint256 bpt = pool.balanceOf(address(this));
-        uint256 rate = pool.getRate();
-
-        uint256 usdcAmount = (bpt * rate * (10 ** usdx.decimals())) / (10 ** (pool.decimals() * 2));
-
-        return _oracleUsdxToUsd(usdcAmount);
-    }
-
-    function getBuyPrice() public view returns (uint256) {
-        uint256 targetPrice = sweep.targetPrice();
-        return targetPrice + ((sweep.arbSpread() * targetPrice) / PRECISION);
-    }
-
-    /* ========== Actions ========== */
-
-    function buySweep(uint256 usdxAmount) external nonReentrant returns (uint256 sweepAmount) {
-        sweepAmount = (_oracleUsdxToUsd(usdxAmount) * (10 ** sweep.decimals())) / getBuyPrice();
-
-<<<<<<< HEAD
-        _borrow(sweepAmount * 2);
-        _addLiquidity(usdxAmount, sweepAmount);
-=======
-        uint256 mintAmount = sweepAmount * (PRECISION + mintFactor) / PRECISION;
-        _borrow(mintAmount);
-        _addLiquidity(usdxAmount, mintAmount - sweepAmount, slippage);
->>>>>>> cfb83cd1
-        TransferHelper.safeTransfer(address(sweep), msg.sender, sweepAmount);
-
-        emit SweepPurchased(usdxAmount);
-    }
-
-    function initPool(uint256 usdxAmount, uint256 sweepAmount) external nonReentrant onlyBorrower {
-        address self = address(this);
-
-        TransferHelper.safeTransferFrom(address(usdx), msg.sender, self, usdxAmount);
-        TransferHelper.safeApprove(address(usdx), address(vault), usdxAmount);
-        TransferHelper.safeApprove(address(sweep), address(vault), sweepAmount);
-
-        if(sweep.isMintingAllowed()){
-            _borrow(sweepAmount);
-        } else {
-            TransferHelper.safeTransferFrom(address(sweep), msg.sender, self, sweepAmount);
-        }
-
-        uint256[] memory amounts = new uint256[](3);
-        amounts[bptIndex] = 2**112;
-        amounts[usdxIndex] = usdxAmount;
-        amounts[sweepIndex] = sweepAmount;
-
-        bytes memory userData = abi.encode(JoinKind.INIT, amounts);
-
-        IBalancerVault.JoinPoolRequest memory request = IBalancerVault.JoinPoolRequest(poolAssets, amounts, userData, false);
-        vault.joinPool(poolId, self, self, request);
-    }
-
-    function _addLiquidity(uint256 usdxAmount, uint256 sweepAmount) internal {
-        address self = address(this);
-
-        TransferHelper.safeTransferFrom(address(usdx), msg.sender, self, usdxAmount);
-        TransferHelper.safeApprove(address(usdx), address(vault), usdxAmount);
-        TransferHelper.safeApprove(address(sweep), address(vault), sweepAmount);
-        
-        uint256[] memory amounts = new uint256[](3);
-        amounts[usdxIndex] = usdxAmount;
-        amounts[sweepIndex] = sweepAmount;
-
-        uint256[] memory userDataAmounts = new uint256[](2);
-        userDataAmounts[0] = (sweepIndex > usdxIndex) ? usdxAmount : sweepAmount;
-        userDataAmounts[1] = (sweepIndex > usdxIndex) ? sweepAmount : usdxAmount;
-
-        uint256 usdxMin = usdxAmount * pool.getTokenRate(address(usdx)) / (10 ** usdx.decimals());
-        uint256 sweepMin = sweepAmount * pool.getTokenRate(address(sweep)) / (10 ** sweep.decimals());
-        uint256 minTotalAmountOut = (usdxMin + sweepMin) * (PRECISION - slippage) / PRECISION;
-
-        bytes memory userData = abi.encode(JoinKind.EXACT_TOKENS_IN_FOR_BPT_OUT, userDataAmounts, minTotalAmountOut);
-
-        IBalancerVault.JoinPoolRequest memory request = IBalancerVault.JoinPoolRequest(poolAssets, amounts, userData, false);
-        vault.joinPool(poolId, self, self, request);
-    }
-
-    function addLiquidity(uint256 usdxAmount, uint256 sweepAmount) external nonReentrant onlyBorrower {
-        address self = address(this);
-
-        if(sweep.isMintingAllowed()){
-            if(sweepAmount > 0) _borrow(sweepAmount);
-        } else {
-            TransferHelper.safeTransferFrom(address(sweep), msg.sender, self, sweepAmount);
-        }
-
-        _addLiquidity(usdxAmount, sweepAmount);
-
-        emit LiquidityAdded(usdxAmount, sweepAmount);
-    }
-
-    function removeLiquidity(uint256 usdxAmount, uint256 sweepAmount) external nonReentrant onlyBorrower {
-        address self = address(this);
-
-        uint256 usdxMax = usdxAmount * pool.getTokenRate(address(usdx)) / (10**usdx.decimals());
-        uint256 sweepMax = sweepAmount * pool.getTokenRate(address(sweep)) / (10**sweep.decimals());
-        uint256 maxAmountIn = (usdxMax + sweepMax) * (PRECISION + slippage) / PRECISION;
-
-        uint256[] memory amounts = new uint256[](3);
-        amounts[usdxIndex] = usdxAmount;
-        amounts[sweepIndex] = sweepAmount;
-
-        uint256[] memory userDataAmounts = new uint256[](2);
-        userDataAmounts[0] = (sweepIndex > usdxIndex) ? usdxAmount : sweepAmount;
-        userDataAmounts[1] = (sweepIndex > usdxIndex) ? sweepAmount : usdxAmount;
-
-        bytes memory userData = abi.encode(ExitKind.BPT_IN_FOR_EXACT_TOKENS_OUT, userDataAmounts, maxAmountIn);
-
-        IBalancerVault.ExitPoolRequest memory request = IBalancerVault.ExitPoolRequest(poolAssets, amounts, userData, false);
-        vault.exitPool(poolId, self, self, request);
-
-        if(sweepAmount > 0) _repay(sweepAmount);
-
-        emit LiquidityRemoved(usdxAmount, sweepAmount);
-    }
-
-    function setSlippage(uint32 newSlippage) external nonReentrant onlyBorrower {
-        if(newSlippage > PRECISION) revert BadSlippage();
-        slippage = newSlippage;
-    }
-
-    function findAssetIndex(address asset, IAsset[] memory assets) internal pure returns (uint8) {
-        for (uint8 i = 0; i < assets.length; i++) {
-            if ( address(assets[i]) == asset ) return i;
-        }
-        revert BadAddress();
-    }
-
-    function setMintFactor(uint256 _mintFactor) external nonReentrant onlyBorrower {
-        if(_mintFactor > PRECISION) revert InvalidMintFactor();
-        mintFactor = _mintFactor;
-    }
-}
+// SPDX-License-Identifier: BUSL-1.1
+pragma solidity 0.8.19;
+
+// ====================================================================
+// ======================== BalancerMarketMaker.sol ===================
+// ====================================================================
+
+/**
+ * @title Balancer Stable/Stable Pool Market Maker
+ * @dev Implementation:
+ * Increases and decreases the liquidity
+ */
+
+import { Stabilizer, TransferHelper, ISweep } from "../Stabilizer/Stabilizer.sol";
+import { IBalancerPool, IBalancerVault, IAsset, JoinKind, ExitKind } from "../Assets/Interfaces/Balancer/IBalancer.sol";
+
+import "hardhat/console.sol";
+
+contract BalancerMarketMaker is Stabilizer {
+
+    error BadAddress();
+    error BadSlippage();
+
+    event LiquidityAdded(uint256 usdxAmount, uint256 sweepAmount);
+    event LiquidityRemoved(uint256 usdxAmount, uint256 sweepAmount);
+    event SweepPurchased(uint256 sweeAmount);
+
+    IBalancerPool public pool;
+    IBalancerVault public vault;
+
+    bytes32 public poolId;
+    IAsset[] public poolAssets;
+
+    uint8 public sweepIndex;
+    uint8 public usdxIndex;
+    uint8 public bptIndex;
+
+    uint256 public mintFactor;
+    
+    uint32 public slippage; 
+
+    uint24 private constant PRECISION = 1e6;
+
+    constructor(
+        string memory _name,
+        address _sweep,
+        address _usdx,
+        address _oracleUsdx,
+        address _poolAddress,
+        address _borrower
+    ) Stabilizer(_name, _sweep, _usdx, _oracleUsdx, _borrower) {
+        slippage = 5000; // 0.5%
+        pool = IBalancerPool(_poolAddress);
+        vault = IBalancerVault(pool.getVault()); 
+        poolId = pool.getPoolId();
+        (poolAssets, , ) = vault.getPoolTokens(poolId);
+        sweepIndex = findAssetIndex(address(sweep), poolAssets);
+        usdxIndex = findAssetIndex(address(usdx), poolAssets);
+        bptIndex = findAssetIndex(address(pool), poolAssets);
+    }
+
+    /* ========== Views ========== */
+
+    /**
+     * @notice Gets the asset price of AMM
+     * @return the amm usdx amount
+     */
+    function assetValue() public view override returns (uint256) {    
+        uint256 bpt = pool.balanceOf(address(this));
+        uint256 rate = pool.getRate();
+
+        uint256 usdcAmount = (bpt * rate * (10 ** usdx.decimals())) / (10 ** (pool.decimals() * 2));
+
+        return _oracleUsdxToUsd(usdcAmount);
+    }
+
+    function getBuyPrice() public view returns (uint256) {
+        uint256 targetPrice = sweep.targetPrice();
+        return targetPrice + ((sweep.arbSpread() * targetPrice) / PRECISION);
+    }
+
+    /* ========== Actions ========== */
+
+    function buySweep(uint256 usdxAmount) external nonReentrant returns (uint256 sweepAmount) {
+        sweepAmount = (_oracleUsdxToUsd(usdxAmount) * (10 ** sweep.decimals())) / getBuyPrice();
+
+        uint256 mintAmount = sweepAmount * (PRECISION + mintFactor) / PRECISION;
+        _borrow(mintAmount);
+        _addLiquidity(usdxAmount, mintAmount - sweepAmount, slippage);
+        TransferHelper.safeTransfer(address(sweep), msg.sender, sweepAmount);
+
+        emit SweepPurchased(usdxAmount);
+    }
+
+    function initPool(uint256 usdxAmount, uint256 sweepAmount) external nonReentrant onlyBorrower {
+        address self = address(this);
+
+        TransferHelper.safeTransferFrom(address(usdx), msg.sender, self, usdxAmount);
+        TransferHelper.safeApprove(address(usdx), address(vault), usdxAmount);
+        TransferHelper.safeApprove(address(sweep), address(vault), sweepAmount);
+
+        if(sweep.isMintingAllowed()){
+            _borrow(sweepAmount);
+        } else {
+            TransferHelper.safeTransferFrom(address(sweep), msg.sender, self, sweepAmount);
+        }
+
+        uint256[] memory amounts = new uint256[](3);
+        amounts[bptIndex] = 2**112;
+        amounts[usdxIndex] = usdxAmount;
+        amounts[sweepIndex] = sweepAmount;
+
+        bytes memory userData = abi.encode(JoinKind.INIT, amounts);
+
+        IBalancerVault.JoinPoolRequest memory request = IBalancerVault.JoinPoolRequest(poolAssets, amounts, userData, false);
+        vault.joinPool(poolId, self, self, request);
+    }
+
+    function _addLiquidity(uint256 usdxAmount, uint256 sweepAmount) internal {
+        address self = address(this);
+
+        TransferHelper.safeTransferFrom(address(usdx), msg.sender, self, usdxAmount);
+        TransferHelper.safeApprove(address(usdx), address(vault), usdxAmount);
+        TransferHelper.safeApprove(address(sweep), address(vault), sweepAmount);
+        
+        uint256[] memory amounts = new uint256[](3);
+        amounts[usdxIndex] = usdxAmount;
+        amounts[sweepIndex] = sweepAmount;
+
+        uint256[] memory userDataAmounts = new uint256[](2);
+        userDataAmounts[0] = (sweepIndex > usdxIndex) ? usdxAmount : sweepAmount;
+        userDataAmounts[1] = (sweepIndex > usdxIndex) ? sweepAmount : usdxAmount;
+
+        uint256 usdxMin = usdxAmount * pool.getTokenRate(address(usdx)) / (10 ** usdx.decimals());
+        uint256 sweepMin = sweepAmount * pool.getTokenRate(address(sweep)) / (10 ** sweep.decimals());
+        uint256 minTotalAmountOut = (usdxMin + sweepMin) * (PRECISION - slippage) / PRECISION;
+
+        bytes memory userData = abi.encode(JoinKind.EXACT_TOKENS_IN_FOR_BPT_OUT, userDataAmounts, minTotalAmountOut);
+
+        IBalancerVault.JoinPoolRequest memory request = IBalancerVault.JoinPoolRequest(poolAssets, amounts, userData, false);
+        vault.joinPool(poolId, self, self, request);
+    }
+
+    function addLiquidity(uint256 usdxAmount, uint256 sweepAmount) external nonReentrant onlyBorrower {
+        address self = address(this);
+
+        if(sweep.isMintingAllowed()){
+            if(sweepAmount > 0) _borrow(sweepAmount);
+        } else {
+            TransferHelper.safeTransferFrom(address(sweep), msg.sender, self, sweepAmount);
+        }
+
+        _addLiquidity(usdxAmount, sweepAmount);
+
+        emit LiquidityAdded(usdxAmount, sweepAmount);
+    }
+
+    function removeLiquidity(uint256 usdxAmount, uint256 sweepAmount) external nonReentrant onlyBorrower {
+        address self = address(this);
+
+        uint256 usdxMax = usdxAmount * pool.getTokenRate(address(usdx)) / (10**usdx.decimals());
+        uint256 sweepMax = sweepAmount * pool.getTokenRate(address(sweep)) / (10**sweep.decimals());
+        uint256 maxAmountIn = (usdxMax + sweepMax) * (PRECISION + slippage) / PRECISION;
+
+        uint256[] memory amounts = new uint256[](3);
+        amounts[usdxIndex] = usdxAmount;
+        amounts[sweepIndex] = sweepAmount;
+
+        uint256[] memory userDataAmounts = new uint256[](2);
+        userDataAmounts[0] = (sweepIndex > usdxIndex) ? usdxAmount : sweepAmount;
+        userDataAmounts[1] = (sweepIndex > usdxIndex) ? sweepAmount : usdxAmount;
+
+        bytes memory userData = abi.encode(ExitKind.BPT_IN_FOR_EXACT_TOKENS_OUT, userDataAmounts, maxAmountIn);
+
+        IBalancerVault.ExitPoolRequest memory request = IBalancerVault.ExitPoolRequest(poolAssets, amounts, userData, false);
+        vault.exitPool(poolId, self, self, request);
+
+        if(sweepAmount > 0) _repay(sweepAmount);
+
+        emit LiquidityRemoved(usdxAmount, sweepAmount);
+    }
+
+    function setSlippage(uint32 newSlippage) external nonReentrant onlyBorrower {
+        if(newSlippage > PRECISION) revert BadSlippage();
+        slippage = newSlippage;
+    }
+
+    function findAssetIndex(address asset, IAsset[] memory assets) internal pure returns (uint8) {
+        for (uint8 i = 0; i < assets.length; i++) {
+            if ( address(assets[i]) == asset ) return i;
+        }
+        revert BadAddress();
+    }
+
+    function setMintFactor(uint256 _mintFactor) external nonReentrant onlyBorrower {
+        if(_mintFactor > PRECISION) revert InvalidMintFactor();
+        mintFactor = _mintFactor;
+    }
+}