--- conflicted
+++ resolved
@@ -1,399 +1,393 @@
-// SPDX-License-Identifier: BUSL-1.1
-pragma solidity 0.8.19;
-
-// ====================================================================
-// ===================== UniswapMarketMaker.sol =======================
-// ====================================================================
-
-/**
- * @title Uniswap Market Maker
- * @dev Implementation:
- * Mints a new LP.
- * Increases and decreases the liquidity for the LP created.
- * Collects fees from the LP.
- */
-
-import "../Utils/LiquidityHelper.sol";
-import "../Stabilizer/Stabilizer.sol";
-import "@uniswap/v3-periphery/contracts/interfaces/INonfungiblePositionManager.sol";
-import "@openzeppelin/contracts/token/ERC721/IERC721Receiver.sol";
-
-contract UniswapMarketMaker is IERC721Receiver, Stabilizer {
-    // Uniswap V3 Position Manager
-    INonfungiblePositionManager public constant nonfungiblePositionManager =
-        INonfungiblePositionManager(0xC36442b4a4522E871399CD717aBDD847Ab11FE88);
-    LiquidityHelper private immutable liquidityHelper;
-
-    // Variables
-    uint256 public tokenId;
-    address public token0;
-    address public token1;
-    bool private immutable flag; // The sort status of tokens
-    int24 public constant TICK_SPACE = 10; // TICK_SPACE are 10, 60, 200
-    uint256 private constant PRECISION = 1e6;
-    uint256[] public positionIds;
-<<<<<<< HEAD
-    uint32 public slippage; 
-=======
-    uint256 public mintFactor;
->>>>>>> cfb83cd1
-
-    // Errors
-    error NotMinted();
-    error AlreadyMinted();
-    error OnlyPositionManager();
-<<<<<<< HEAD
-    error BadSlippage();
-=======
-    error InvalidMintFactor();
->>>>>>> cfb83cd1
-
-    event Collected(uint256 amount0, uint256 amount1);
-
-    /* ========== Modifies ========== */
-    modifier isMinted() {
-        if (tokenId == 0) revert NotMinted();
-        _;
-    }
-
-    constructor(
-        string memory _name,
-        address _sweep,
-        address _usdx,
-        address _liquidityHelper,
-        address _oracleUsdx,
-        address _borrower
-    ) Stabilizer(_name, _sweep, _usdx, _oracleUsdx, _borrower) {
-        slippage = 5000; // 0.5%
-        flag = _usdx < _sweep;
-        (token0, token1) = flag ? (_usdx, _sweep) : (_sweep, _usdx);
-        liquidityHelper = LiquidityHelper(_liquidityHelper);
-    }
-
-    /* ========== Views ========== */
-
-    function liquidity() external view returns (uint128) {
-        (,,,,,,,uint128 _liquidity,,,,) = nonfungiblePositionManager.positions(tokenId);
-        return _liquidity;
-    }
-
-    /**
-    /**
-     * @notice Gets the asset price of AMM
-     * @return the amm usdx amount
-     */
-    function assetValue() public view override returns (uint256) {
-        if (tokenId == 0) return 0;
-        (uint256 usdxAmount, uint256 sweepAmount,) = amm().getPositions(tokenId);
-
-        uint256 len = positionIds.length;
-        for (uint256 i = 0; i < len; ) {
-            uint256 id = positionIds[i];
-            (uint256 amount0, uint256 amount1,) = amm().getPositions(id);
-            usdxAmount += amount0;
-            sweepAmount += amount1;
-
-            unchecked { ++i; }
-        }
-
-        return _oracleUsdxToUsd(usdxAmount) + sweep.convertToUSD(sweepAmount);
-    }
-
-    function getBuyPrice() public view returns (uint256) {
-        uint256 targetPrice = sweep.targetPrice();
-        return targetPrice + ((sweep.arbSpread() * targetPrice) / PRECISION);
-    }
-
-    /* ========== Actions ========== */
-
-    /**
-     * @notice Implementing `onERC721Received` so this contract can receive custody of erc721 tokens
-     */
-    function onERC721Received(
-        address,
-        address,
-        uint256 _tokenId,
-        bytes calldata
-    ) external override returns (bytes4) {
-        if (msg.sender != address(nonfungiblePositionManager))
-            revert OnlyPositionManager();
-        if (tokenId > 0) revert AlreadyMinted();
-        tokenId = _tokenId;
-
-        return this.onERC721Received.selector;
-    }
-
-    /**
-     * @notice Increases liquidity in the current range
-     * @dev Pool must be initialized already to add liquidity
-     * @param usdxAmount USDX Amount of asset to be deposited
-     * @param sweepAmount Sweep Amount of asset to be deposited
-     * @param usdxMinIn Min USDX amount to be used for liquidity.
-     * @param sweepMinIn Min Sweep amount to be used for liquidity.
-     */
-    function addLiquidity(
-        uint256 usdxAmount,
-        uint256 sweepAmount,
-        uint256 usdxMinIn,
-        uint256 sweepMinIn
-    )
-        external
-        onlyBorrower
-        whenNotPaused
-        nonReentrant
-    {
-        _borrow(sweepAmount);
-        _addLiquidity(usdxAmount, sweepAmount, usdxMinIn, sweepMinIn);
-    }
-
-    function buySweep(uint256 sweepAmount) external nonReentrant {
-        uint256 price = _oracleUsdToUsdx(getBuyPrice());
-        uint256 usdxAmount = (sweepAmount * price) / (10 ** sweep.decimals());
-
-        uint256 mintAmount = sweepAmount * (PRECISION + mintFactor) / PRECISION;
-        _borrow(mintAmount);
-
-        uint256 usdxMinIn = OvnMath.subBasisPoints(usdxAmount, slippage);
-        uint256 sweepMinIn = OvnMath.subBasisPoints(mintAmount - sweepAmount, slippage);
-
-        _addLiquidity(usdxAmount, mintAmount - sweepAmount, usdxMinIn, sweepMinIn);
-        TransferHelper.safeTransfer(address(sweep), msg.sender, sweepAmount);
-    }
-
-    /**
-     * @notice A function that decreases the current liquidity.
-     * @param liquidityAmount Liquidity Amount to decrease
-     */
-    function removeLiquidity(
-        uint256 liquidityAmount,
-        uint256 amountOut0,
-        uint256 amountOut1
-    )
-        external
-        onlyBorrower
-        isMinted
-        nonReentrant
-        validAmount(liquidityAmount)
-    {
-        // if the amount received after burning is not greater than these minimums, transaction will fail
-        nonfungiblePositionManager.decreaseLiquidity(
-            INonfungiblePositionManager.DecreaseLiquidityParams({
-                tokenId: tokenId,
-                liquidity: uint128(liquidityAmount),
-                amount0Min: amountOut0,
-                amount1Min: amountOut1,
-                deadline: block.timestamp
-            })
-        );
-
-        _collect(tokenId);
-    }
-
-    /**
-     * @notice Collects the fees associated with provided liquidity
-     * @dev The contract must hold the erc721 token before it can collect fees
-     */
-    function collect()
-        external
-        onlyBorrower
-        whenNotPaused
-        nonReentrant
-        isMinted
-    {
-        _collect(tokenId);
-    }
-
-    /**
-     * @notice Burn NFT
-     */
-    function burnNFT() external onlyBorrower nonReentrant isMinted {
-        nonfungiblePositionManager.burn(tokenId);
-        tokenId = 0;
-    }
-
-    function initPool(
-        uint256 usdxAmount,
-        uint256 sweepAmount,
-        uint256 usdxMinAmount,
-        uint256 sweepMinAmount
-    )
-        external onlyBorrower nonReentrant
-        returns (
-            uint256 _tokenId,
-            uint128 _liquidity,
-            uint256 _amount0,
-            uint256 _amount1
-        )
-    {
-        address self = address(this);
-        if (sweep.isMintingAllowed()) {
-            _borrow(sweepAmount);
-        } else {
-            TransferHelper.safeTransferFrom(address(sweep), msg.sender, self, sweepAmount);
-        }
-
-        TransferHelper.safeTransferFrom(address(usdx), msg.sender, self, usdxAmount);
-        TransferHelper.safeApprove(address(usdx), address(nonfungiblePositionManager), usdxAmount);
-        TransferHelper.safeApprove(address(sweep), address(nonfungiblePositionManager), sweepAmount);
-
-        (int24 minTick, int24 maxTick) = showTicks();
-        IAMM _amm = amm();
-        (usdxAmount, sweepAmount, usdxMinAmount, sweepMinAmount) = flag
-            ? (usdxAmount, sweepAmount, usdxMinAmount, sweepMinAmount)
-            : (sweepAmount, usdxAmount, sweepMinAmount, usdxMinAmount);
-
-        (_tokenId, _liquidity, _amount0, _amount1) = nonfungiblePositionManager
-            .mint(
-                INonfungiblePositionManager.MintParams({
-                    token0: token0,
-                    token1: token1,
-                    fee: IUniswapV3Pool(_amm.pool()).fee(),
-                    tickLower: minTick,
-                    tickUpper: maxTick,
-                    amount0Desired: usdxAmount,
-                    amount1Desired: sweepAmount,
-                    amount0Min: usdxMinAmount,
-                    amount1Min: sweepMinAmount,
-                    recipient: address(this),
-                    deadline: block.timestamp
-                })
-            );
-
-        tokenId = _tokenId;
-    }
-
-    function addSingleLiquidity(uint256 usdxAmount, uint256 tickSpread) external onlyBorrower nonReentrant {
-        address self = address(this);
-        address poolAddress = IAMM(amm()).pool();
-        uint8 decimals = sweep.decimals();
-        uint256 targetPrice = sweep.targetPrice();
-        uint256 minPrice = ((PRECISION - tickSpread) * targetPrice) / PRECISION;
-
-        uint256 sweepAmount;
-        TransferHelper.safeTransferFrom(address(usdx), msg.sender, self, usdxAmount);
-        TransferHelper.safeApprove(address(usdx), address(nonfungiblePositionManager), usdxAmount);
-
-        int24 tickSpacing = IUniswapV3Pool(poolAddress).tickSpacing();
-        int24 minTick = liquidityHelper.getTickFromPrice(minPrice, decimals, tickSpacing, flag);
-        int24 maxTick = liquidityHelper.getTickFromPrice(targetPrice, decimals, tickSpacing, flag);
-        (minTick, maxTick) = minTick < maxTick ? (minTick, maxTick) : (maxTick, minTick);
-
-        (uint256 amount0Mint, uint256 amount1Mint) = flag
-            ? (usdxAmount, sweepAmount)
-            : (sweepAmount, usdxAmount);
-
-        (uint256 _tokenId,,,) = nonfungiblePositionManager.mint(
-                INonfungiblePositionManager.MintParams({
-                    token0: token0,
-                    token1: token1,
-                    fee: IUniswapV3Pool(poolAddress).fee(),
-                    tickLower: minTick,
-                    tickUpper: maxTick,
-                    amount0Desired: amount0Mint,
-                    amount1Desired: amount1Mint,
-                    amount0Min: amount0Mint,
-                    amount1Min: amount1Mint,
-                    recipient: self,
-                    deadline: block.timestamp
-                })
-            );
-
-        positionIds.push(_tokenId);
-    }
-
-    function removePosition(uint256 positionId)  external onlyBorrower nonReentrant {
-        (,,,,,,,uint128 _liquidity,,,,) = nonfungiblePositionManager.positions(positionId);
-        nonfungiblePositionManager.decreaseLiquidity(
-            INonfungiblePositionManager.DecreaseLiquidityParams({
-                tokenId: positionId,
-                liquidity: _liquidity,
-                amount0Min: 0,
-                amount1Min: 0,
-                deadline: block.timestamp
-            })
-        );
-        _collect(positionId);
-
-        nonfungiblePositionManager.burn(positionId);
-        _removePosition(positionId);
-    }
-
-    function setSlippage(uint32 newSlippage) external nonReentrant onlyBorrower {
-        if(newSlippage > PRECISION) revert BadSlippage();
-        slippage = newSlippage;
-    }
-
-    /* ========== Internals ========== */
-    function _addLiquidity(
-        uint256 usdxAmount,
-        uint256 sweepAmount,
-        uint256 usdxMinIn,
-        uint256 sweepMinIn
-    ) internal {
-        TransferHelper.safeTransferFrom(address(usdx), msg.sender, address(this), usdxAmount);
-        TransferHelper.safeApprove(address(usdx), address(nonfungiblePositionManager), usdxAmount);
-        TransferHelper.safeApprove(address(sweep), address(nonfungiblePositionManager), sweepAmount);
-
-        (usdxAmount, sweepAmount, usdxMinIn, sweepMinIn) = flag
-            ? (usdxAmount, sweepAmount, usdxMinIn, sweepMinIn)
-            : (sweepAmount, usdxAmount, sweepMinIn, usdxMinIn);
-
-        nonfungiblePositionManager.increaseLiquidity(
-            INonfungiblePositionManager.IncreaseLiquidityParams({
-                tokenId: tokenId,
-                amount0Desired: usdxAmount,
-                amount1Desired: sweepAmount,
-                amount0Min: usdxMinIn,
-                amount1Min: sweepMinIn,
-                deadline: block.timestamp + 60 // Expiration: 1 hour from now
-            })
-        );
-    }
-
-    function _collect(uint256 id) internal {
-        (uint256 amount0, uint256 amount1) = nonfungiblePositionManager.collect(
-            INonfungiblePositionManager.CollectParams({
-                tokenId: id,
-                recipient: address(this),
-                amount0Max: type(uint128).max,
-                amount1Max: type(uint128).max
-            })
-        );
-
-        emit Collected(amount0, amount1);
-    }
-
-     /**
-     * @notice Get the ticks which will be used in the creating LP
-     * @return minTick The minimum tick
-     * @return maxTick The maximum tick
-     */
-    function showTicks() internal view returns (int24 minTick, int24 maxTick) {
-        uint256 sweepPrice = sweep.targetPrice();
-        uint256 minPrice = (sweepPrice * 99) / 100;
-        uint256 maxPrice = (sweepPrice * 101) / 100;
-        uint8 decimals = sweep.decimals();
-
-        minTick = liquidityHelper.getTickFromPrice(minPrice, decimals, TICK_SPACE, flag);
-        maxTick = liquidityHelper.getTickFromPrice(maxPrice, decimals, TICK_SPACE, flag);
-
-        (minTick, maxTick) = minTick < maxTick ? (minTick, maxTick) : (maxTick, minTick);
-    }
-
-    function _removePosition(uint256 positionId) internal {
-        uint256 len = positionIds.length;
-        for (uint256 i = 0; i < len; ) {
-            if(positionIds[i] == positionId) {
-                positionIds[i] = positionIds[len-1];
-                positionIds.pop();
-                return;
-            }
-            unchecked { ++i; }
-        }
-    }
-
-    function setMintFactor(uint256 _mintFactor) external nonReentrant onlyBorrower {
-        if(_mintFactor > PRECISION) revert InvalidMintFactor();
-        mintFactor = _mintFactor;
-    }
-}
+// SPDX-License-Identifier: BUSL-1.1
+pragma solidity 0.8.19;
+
+// ====================================================================
+// ===================== UniswapMarketMaker.sol =======================
+// ====================================================================
+
+/**
+ * @title Uniswap Market Maker
+ * @dev Implementation:
+ * Mints a new LP.
+ * Increases and decreases the liquidity for the LP created.
+ * Collects fees from the LP.
+ */
+
+import "../Utils/LiquidityHelper.sol";
+import "../Stabilizer/Stabilizer.sol";
+import "@uniswap/v3-periphery/contracts/interfaces/INonfungiblePositionManager.sol";
+import "@openzeppelin/contracts/token/ERC721/IERC721Receiver.sol";
+
+contract UniswapMarketMaker is IERC721Receiver, Stabilizer {
+    // Uniswap V3 Position Manager
+    INonfungiblePositionManager public constant nonfungiblePositionManager =
+        INonfungiblePositionManager(0xC36442b4a4522E871399CD717aBDD847Ab11FE88);
+    LiquidityHelper private immutable liquidityHelper;
+
+    // Variables
+    uint256 public tokenId;
+    address public token0;
+    address public token1;
+    bool private immutable flag; // The sort status of tokens
+    int24 public constant TICK_SPACE = 10; // TICK_SPACE are 10, 60, 200
+    uint256 private constant PRECISION = 1e6;
+    uint256[] public positionIds;
+    uint256 public mintFactor;
+    uint32 public slippage; 
+
+    // Errors
+    error NotMinted();
+    error AlreadyMinted();
+    error OnlyPositionManager();
+    error BadSlippage();
+    error InvalidMintFactor();
+
+    event Collected(uint256 amount0, uint256 amount1);
+
+    /* ========== Modifies ========== */
+    modifier isMinted() {
+        if (tokenId == 0) revert NotMinted();
+        _;
+    }
+
+    constructor(
+        string memory _name,
+        address _sweep,
+        address _usdx,
+        address _liquidityHelper,
+        address _oracleUsdx,
+        address _borrower
+    ) Stabilizer(_name, _sweep, _usdx, _oracleUsdx, _borrower) {
+        slippage = 5000; // 0.5%
+        flag = _usdx < _sweep;
+        (token0, token1) = flag ? (_usdx, _sweep) : (_sweep, _usdx);
+        liquidityHelper = LiquidityHelper(_liquidityHelper);
+    }
+
+    /* ========== Views ========== */
+
+    function liquidity() external view returns (uint128) {
+        (,,,,,,,uint128 _liquidity,,,,) = nonfungiblePositionManager.positions(tokenId);
+        return _liquidity;
+    }
+
+    /**
+    /**
+     * @notice Gets the asset price of AMM
+     * @return the amm usdx amount
+     */
+    function assetValue() public view override returns (uint256) {
+        if (tokenId == 0) return 0;
+        (uint256 usdxAmount, uint256 sweepAmount,) = amm().getPositions(tokenId);
+
+        uint256 len = positionIds.length;
+        for (uint256 i = 0; i < len; ) {
+            uint256 id = positionIds[i];
+            (uint256 amount0, uint256 amount1,) = amm().getPositions(id);
+            usdxAmount += amount0;
+            sweepAmount += amount1;
+
+            unchecked { ++i; }
+        }
+
+        return _oracleUsdxToUsd(usdxAmount) + sweep.convertToUSD(sweepAmount);
+    }
+
+    function getBuyPrice() public view returns (uint256) {
+        uint256 targetPrice = sweep.targetPrice();
+        return targetPrice + ((sweep.arbSpread() * targetPrice) / PRECISION);
+    }
+
+    /* ========== Actions ========== */
+
+    /**
+     * @notice Implementing `onERC721Received` so this contract can receive custody of erc721 tokens
+     */
+    function onERC721Received(
+        address,
+        address,
+        uint256 _tokenId,
+        bytes calldata
+    ) external override returns (bytes4) {
+        if (msg.sender != address(nonfungiblePositionManager))
+            revert OnlyPositionManager();
+        if (tokenId > 0) revert AlreadyMinted();
+        tokenId = _tokenId;
+
+        return this.onERC721Received.selector;
+    }
+
+    /**
+     * @notice Increases liquidity in the current range
+     * @dev Pool must be initialized already to add liquidity
+     * @param usdxAmount USDX Amount of asset to be deposited
+     * @param sweepAmount Sweep Amount of asset to be deposited
+     * @param usdxMinIn Min USDX amount to be used for liquidity.
+     * @param sweepMinIn Min Sweep amount to be used for liquidity.
+     */
+    function addLiquidity(
+        uint256 usdxAmount,
+        uint256 sweepAmount,
+        uint256 usdxMinIn,
+        uint256 sweepMinIn
+    )
+        external
+        onlyBorrower
+        whenNotPaused
+        nonReentrant
+    {
+        _borrow(sweepAmount);
+        _addLiquidity(usdxAmount, sweepAmount, usdxMinIn, sweepMinIn);
+    }
+
+    function buySweep(uint256 sweepAmount) external nonReentrant {
+        uint256 price = _oracleUsdToUsdx(getBuyPrice());
+        uint256 usdxAmount = (sweepAmount * price) / (10 ** sweep.decimals());
+
+        uint256 mintAmount = sweepAmount * (PRECISION + mintFactor) / PRECISION;
+        _borrow(mintAmount);
+
+        uint256 usdxMinIn = OvnMath.subBasisPoints(usdxAmount, slippage);
+        uint256 sweepMinIn = OvnMath.subBasisPoints(mintAmount - sweepAmount, slippage);
+
+        _addLiquidity(usdxAmount, mintAmount - sweepAmount, usdxMinIn, sweepMinIn);
+        TransferHelper.safeTransfer(address(sweep), msg.sender, sweepAmount);
+    }
+
+    /**
+     * @notice A function that decreases the current liquidity.
+     * @param liquidityAmount Liquidity Amount to decrease
+     */
+    function removeLiquidity(
+        uint256 liquidityAmount,
+        uint256 amountOut0,
+        uint256 amountOut1
+    )
+        external
+        onlyBorrower
+        isMinted
+        nonReentrant
+        validAmount(liquidityAmount)
+    {
+        // if the amount received after burning is not greater than these minimums, transaction will fail
+        nonfungiblePositionManager.decreaseLiquidity(
+            INonfungiblePositionManager.DecreaseLiquidityParams({
+                tokenId: tokenId,
+                liquidity: uint128(liquidityAmount),
+                amount0Min: amountOut0,
+                amount1Min: amountOut1,
+                deadline: block.timestamp
+            })
+        );
+
+        _collect(tokenId);
+    }
+
+    /**
+     * @notice Collects the fees associated with provided liquidity
+     * @dev The contract must hold the erc721 token before it can collect fees
+     */
+    function collect()
+        external
+        onlyBorrower
+        whenNotPaused
+        nonReentrant
+        isMinted
+    {
+        _collect(tokenId);
+    }
+
+    /**
+     * @notice Burn NFT
+     */
+    function burnNFT() external onlyBorrower nonReentrant isMinted {
+        nonfungiblePositionManager.burn(tokenId);
+        tokenId = 0;
+    }
+
+    function initPool(
+        uint256 usdxAmount,
+        uint256 sweepAmount,
+        uint256 usdxMinAmount,
+        uint256 sweepMinAmount
+    )
+        external onlyBorrower nonReentrant
+        returns (
+            uint256 _tokenId,
+            uint128 _liquidity,
+            uint256 _amount0,
+            uint256 _amount1
+        )
+    {
+        address self = address(this);
+        if (sweep.isMintingAllowed()) {
+            _borrow(sweepAmount);
+        } else {
+            TransferHelper.safeTransferFrom(address(sweep), msg.sender, self, sweepAmount);
+        }
+
+        TransferHelper.safeTransferFrom(address(usdx), msg.sender, self, usdxAmount);
+        TransferHelper.safeApprove(address(usdx), address(nonfungiblePositionManager), usdxAmount);
+        TransferHelper.safeApprove(address(sweep), address(nonfungiblePositionManager), sweepAmount);
+
+        (int24 minTick, int24 maxTick) = showTicks();
+        IAMM _amm = amm();
+        (usdxAmount, sweepAmount, usdxMinAmount, sweepMinAmount) = flag
+            ? (usdxAmount, sweepAmount, usdxMinAmount, sweepMinAmount)
+            : (sweepAmount, usdxAmount, sweepMinAmount, usdxMinAmount);
+
+        (_tokenId, _liquidity, _amount0, _amount1) = nonfungiblePositionManager
+            .mint(
+                INonfungiblePositionManager.MintParams({
+                    token0: token0,
+                    token1: token1,
+                    fee: IUniswapV3Pool(_amm.pool()).fee(),
+                    tickLower: minTick,
+                    tickUpper: maxTick,
+                    amount0Desired: usdxAmount,
+                    amount1Desired: sweepAmount,
+                    amount0Min: usdxMinAmount,
+                    amount1Min: sweepMinAmount,
+                    recipient: address(this),
+                    deadline: block.timestamp
+                })
+            );
+
+        tokenId = _tokenId;
+    }
+
+    function addSingleLiquidity(uint256 usdxAmount, uint256 tickSpread) external onlyBorrower nonReentrant {
+        address self = address(this);
+        address poolAddress = IAMM(amm()).pool();
+        uint8 decimals = sweep.decimals();
+        uint256 targetPrice = sweep.targetPrice();
+        uint256 minPrice = ((PRECISION - tickSpread) * targetPrice) / PRECISION;
+
+        uint256 sweepAmount;
+        TransferHelper.safeTransferFrom(address(usdx), msg.sender, self, usdxAmount);
+        TransferHelper.safeApprove(address(usdx), address(nonfungiblePositionManager), usdxAmount);
+
+        int24 tickSpacing = IUniswapV3Pool(poolAddress).tickSpacing();
+        int24 minTick = liquidityHelper.getTickFromPrice(minPrice, decimals, tickSpacing, flag);
+        int24 maxTick = liquidityHelper.getTickFromPrice(targetPrice, decimals, tickSpacing, flag);
+        (minTick, maxTick) = minTick < maxTick ? (minTick, maxTick) : (maxTick, minTick);
+
+        (uint256 amount0Mint, uint256 amount1Mint) = flag
+            ? (usdxAmount, sweepAmount)
+            : (sweepAmount, usdxAmount);
+
+        (uint256 _tokenId,,,) = nonfungiblePositionManager.mint(
+                INonfungiblePositionManager.MintParams({
+                    token0: token0,
+                    token1: token1,
+                    fee: IUniswapV3Pool(poolAddress).fee(),
+                    tickLower: minTick,
+                    tickUpper: maxTick,
+                    amount0Desired: amount0Mint,
+                    amount1Desired: amount1Mint,
+                    amount0Min: amount0Mint,
+                    amount1Min: amount1Mint,
+                    recipient: self,
+                    deadline: block.timestamp
+                })
+            );
+
+        positionIds.push(_tokenId);
+    }
+
+    function removePosition(uint256 positionId)  external onlyBorrower nonReentrant {
+        (,,,,,,,uint128 _liquidity,,,,) = nonfungiblePositionManager.positions(positionId);
+        nonfungiblePositionManager.decreaseLiquidity(
+            INonfungiblePositionManager.DecreaseLiquidityParams({
+                tokenId: positionId,
+                liquidity: _liquidity,
+                amount0Min: 0,
+                amount1Min: 0,
+                deadline: block.timestamp
+            })
+        );
+        _collect(positionId);
+
+        nonfungiblePositionManager.burn(positionId);
+        _removePosition(positionId);
+    }
+
+    function setSlippage(uint32 newSlippage) external nonReentrant onlyBorrower {
+        if(newSlippage > PRECISION) revert BadSlippage();
+        slippage = newSlippage;
+    }
+
+    /* ========== Internals ========== */
+    function _addLiquidity(
+        uint256 usdxAmount,
+        uint256 sweepAmount,
+        uint256 usdxMinIn,
+        uint256 sweepMinIn
+    ) internal {
+        TransferHelper.safeTransferFrom(address(usdx), msg.sender, address(this), usdxAmount);
+        TransferHelper.safeApprove(address(usdx), address(nonfungiblePositionManager), usdxAmount);
+        TransferHelper.safeApprove(address(sweep), address(nonfungiblePositionManager), sweepAmount);
+
+        (usdxAmount, sweepAmount, usdxMinIn, sweepMinIn) = flag
+            ? (usdxAmount, sweepAmount, usdxMinIn, sweepMinIn)
+            : (sweepAmount, usdxAmount, sweepMinIn, usdxMinIn);
+
+        nonfungiblePositionManager.increaseLiquidity(
+            INonfungiblePositionManager.IncreaseLiquidityParams({
+                tokenId: tokenId,
+                amount0Desired: usdxAmount,
+                amount1Desired: sweepAmount,
+                amount0Min: usdxMinIn,
+                amount1Min: sweepMinIn,
+                deadline: block.timestamp + 60 // Expiration: 1 hour from now
+            })
+        );
+    }
+
+    function _collect(uint256 id) internal {
+        (uint256 amount0, uint256 amount1) = nonfungiblePositionManager.collect(
+            INonfungiblePositionManager.CollectParams({
+                tokenId: id,
+                recipient: address(this),
+                amount0Max: type(uint128).max,
+                amount1Max: type(uint128).max
+            })
+        );
+
+        emit Collected(amount0, amount1);
+    }
+
+     /**
+     * @notice Get the ticks which will be used in the creating LP
+     * @return minTick The minimum tick
+     * @return maxTick The maximum tick
+     */
+    function showTicks() internal view returns (int24 minTick, int24 maxTick) {
+        uint256 sweepPrice = sweep.targetPrice();
+        uint256 minPrice = (sweepPrice * 99) / 100;
+        uint256 maxPrice = (sweepPrice * 101) / 100;
+        uint8 decimals = sweep.decimals();
+
+        minTick = liquidityHelper.getTickFromPrice(minPrice, decimals, TICK_SPACE, flag);
+        maxTick = liquidityHelper.getTickFromPrice(maxPrice, decimals, TICK_SPACE, flag);
+
+        (minTick, maxTick) = minTick < maxTick ? (minTick, maxTick) : (maxTick, minTick);
+    }
+
+    function _removePosition(uint256 positionId) internal {
+        uint256 len = positionIds.length;
+        for (uint256 i = 0; i < len; ) {
+            if(positionIds[i] == positionId) {
+                positionIds[i] = positionIds[len-1];
+                positionIds.pop();
+                return;
+            }
+            unchecked { ++i; }
+        }
+    }
+
+    function setMintFactor(uint256 _mintFactor) external nonReentrant onlyBorrower {
+        if(_mintFactor > PRECISION) revert InvalidMintFactor();
+        mintFactor = _mintFactor;
+    }
+}