--- conflicted
+++ resolved
@@ -53,13 +53,8 @@
         if (msg.sender != sellTo) revert NotRecipient();
         if (sweeprAmount > saleAmount) revert OverSaleAmount();
         if (sweeprAmount > sweeprBalance) revert NotEnoughBalance();
-<<<<<<< HEAD
 
-        TransferHelper.safeTransferFrom(payToken, msg.sender, SWEEP.treasury(), _tokenAmount);
-=======
-        
-        TransferHelper.safeTransferFrom(address(sweep), msg.sender, address(this), sweepAmount);
->>>>>>> 672eeca2
+        TransferHelper.safeTransferFrom(payToken, msg.sender, sweep.treasury(), _tokenAmount);
         TransferHelper.safeTransfer(address(sweepr), msg.sender, sweeprAmount);
 
         unchecked {
@@ -77,7 +72,6 @@
      * @param _salePrice price of SWEEPR in payToken
      * @param _payToken token address to receive
      */
-<<<<<<< HEAD
     function allowSale(
         uint256 _saleAmount,
         address _sellTo,
@@ -93,16 +87,6 @@
         salePrice = _salePrice;
         payToken = _payToken;
     }
-=======
-    function sell(uint256 sweeprAmount) external {
-        uint256 sweepBalance = sweep.balanceOf(address(this));
-        uint256 sweepAmount = (sweeprAmount * PRECISION) / sweepr.price();
-
-        if (sweepAmount > sweepBalance) revert NotEnoughBalance();
-        
-        TransferHelper.safeTransferFrom(address(sweepr), msg.sender, address(this), sweeprAmount);
-        TransferHelper.safeTransfer(address(sweep), msg.sender, sweepAmount);
->>>>>>> 672eeca2
 
     /**
      * @notice A function to revoke sale
@@ -114,16 +98,8 @@
     /**
      * @notice A function to burn SWEEPR
      */
-<<<<<<< HEAD
     function burn() external onlyGovOrMultisig {
         uint256 sweeprBalance = sweepr.balanceOf(address(this));
         sweepr.burn(sweeprBalance);
-=======
-    function recover(
-        address tokenAddress, 
-        uint256 tokenAmount
-    ) external onlyGov {
-        TransferHelper.safeTransfer(address(tokenAddress), sweep.treasury(), tokenAmount);
->>>>>>> 672eeca2
     }
 }