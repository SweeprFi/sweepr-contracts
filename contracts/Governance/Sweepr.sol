// SPDX-License-Identifier: BUSL-1.1
pragma solidity 0.8.19;

import "@layerzerolabs/solidity-examples/contracts/token/oft/OFT.sol";
import "@openzeppelin/contracts/token/ERC20/extensions/ERC20Burnable.sol";
import "@openzeppelin/contracts/token/ERC20/extensions/draft-ERC20Permit.sol";
import "@openzeppelin/contracts/token/ERC20/extensions/ERC20Votes.sol";
import "@uniswap/v3-periphery/contracts/libraries/TransferHelper.sol";

import "../Governance/Treasury.sol";
import "../Sweep/TransferApprover/ITransferApprover.sol";
import "../Common/Owned.sol";

contract SweeprCoin is OFT, ERC20Burnable, Owned, ERC20Permit, ERC20Votes {
    ITransferApprover private transferApprover;

    /// @notice SWEEPR price. This is in SWEEP
    uint256 public price = 1e6; // 1 SWEEP
    uint256 private constant PRECISION = 1e6;

    /* ========== EVENTS ========== */
    event TokenMinted(address indexed to, uint256 amount);
    event SweeprPriceSet(uint256 price);
    event ApproverSet(address indexed approver);

    /* ========== Errors ========== */
    error TransferNotAllowed();

    /* ========== CONSTRUCTOR ========== */
    constructor(
<<<<<<< HEAD
        address _sweep,
        address _lzEndpoint
    ) OFT("SweeprCoin", "SWEEPR", _lzEndpoint) ERC20Permit("SweeprCoin") Owned(_sweep) {}
=======
        address sweepAddress_,
        address lzEndpoint
    ) OFT("SweeprCoin", "SWEEPR", lzEndpoint) ERC20Permit("SweeprCoin") Owned(sweepAddress_) {}
>>>>>>> 492d9041

    /* ========== RESTRICTED FUNCTIONS ========== */
    function mint(address receiver, uint256 amount) external onlyGov {
        _mint(receiver, amount);

        emit TokenMinted(receiver, amount);
    }

<<<<<<< HEAD
    function setPrice(uint256 _newPrice) external onlyGov {
        price = _newPrice;

        emit SweeprPriceSet(_newPrice);
=======
    function setPrice(uint256 newPrice) external onlyGov {
        price = newPrice;

        emit SweeprPriceSet(newPrice);
>>>>>>> 492d9041
    }

    function setTransferApprover(address newApprover) external onlyGov {
        if (newApprover == address(0)) revert ZeroAddressDetected();
        transferApprover = ITransferApprover(newApprover);

        emit ApproverSet(newApprover);
    }

    /* ========== OVERRIDDEN FUNCTIONS ========== */
    function _beforeTokenTransfer(address from, address to, uint256 amount)
        internal
        override
    {
        if (
            address(transferApprover) != address(0) &&
            !transferApprover.checkTransfer(from, to)
        ) revert TransferNotAllowed();

        super._beforeTokenTransfer(from, to, amount);
    }

    function _afterTokenTransfer(address from, address to, uint256 amount)
        internal
        override(ERC20, ERC20Votes)
    {
        super._afterTokenTransfer(from, to, amount);
    }

    function _mint(address to, uint256 amount)
        internal
        override(ERC20, ERC20Votes)
    {
        super._mint(to, amount);
    }

    function _burn(address account, uint256 amount)
        internal
        override(ERC20, ERC20Votes)
    {
        super._burn(account, amount);
    }
}<|MERGE_RESOLUTION|>--- conflicted
+++ resolved
@@ -28,15 +28,9 @@
 
     /* ========== CONSTRUCTOR ========== */
     constructor(
-<<<<<<< HEAD
         address _sweep,
         address _lzEndpoint
     ) OFT("SweeprCoin", "SWEEPR", _lzEndpoint) ERC20Permit("SweeprCoin") Owned(_sweep) {}
-=======
-        address sweepAddress_,
-        address lzEndpoint
-    ) OFT("SweeprCoin", "SWEEPR", lzEndpoint) ERC20Permit("SweeprCoin") Owned(sweepAddress_) {}
->>>>>>> 492d9041
 
     /* ========== RESTRICTED FUNCTIONS ========== */
     function mint(address receiver, uint256 amount) external onlyGov {
@@ -45,17 +39,10 @@
         emit TokenMinted(receiver, amount);
     }
 
-<<<<<<< HEAD
-    function setPrice(uint256 _newPrice) external onlyGov {
-        price = _newPrice;
-
-        emit SweeprPriceSet(_newPrice);
-=======
     function setPrice(uint256 newPrice) external onlyGov {
         price = newPrice;
 
         emit SweeprPriceSet(newPrice);
->>>>>>> 492d9041
     }
 
     function setTransferApprover(address newApprover) external onlyGov {
