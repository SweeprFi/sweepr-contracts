const { expect } = require("chai");
const { ethers } = require("hardhat");
const { Const } = require("../utils/helper_functions");

contract("TokenDistributor", async function () {
	before(async () => {
		[owner, multisig, sender, other, lzEndpoint] = await ethers.getSigners();
		// ------------- Deployment of contracts -------------
		Sweep = await ethers.getContractFactory("SweepCoin");
		Sweepr = await ethers.getContractFactory("SweeprCoin");
		Treasury = await ethers.getContractFactory("Treasury");
		TokenDistributor = await ethers.getContractFactory("TokenDistributor");
		BlacklistApprover = await ethers.getContractFactory("TransferApproverBlacklist");

		SWEEP_MINT_AMOUNT = ethers.utils.parseUnits("100000", 18);
		SWEEPR_MINT_AMOUNT = ethers.utils.parseUnits("15000", 18);
		USDC_AMOUNT = ethers.utils.parseUnits("20000", 6);
		SALE_AMOUNT = ethers.utils.parseUnits("20000", 18);
		USDC_SALE_PRICE = 1000000; // 1 USDC
		SWEEP_SALE_PRICE = ethers.utils.parseUnits("2", 18); // 2 SWEEP
		PRECISION = 1000000;
		ZERO = 0;

		const Proxy = await upgrades.deployProxy(Sweep, [
			lzEndpoint.address,
			multisig.address,
			2500 // 0.25%
		]);
		sweep = await Proxy.deployed();

<<<<<<< HEAD
		ERC20 = await ethers.getContractFactory("USDCMock");
        usdc = await ERC20.deploy();

		await usdc.transfer(sender.address, USDC_AMOUNT);

		sweepr = await Sweepr.deploy(sweep.address, lzEndpoint.address);
=======
		sweepr = await Sweepr.deploy(Const.TRUE, lzEndpoint.address);
		tokenDistributor = await TokenDistributor.deploy(sweep.address, sweepr.address);
>>>>>>> 672eeca2
		treasury = await Treasury.deploy(sweep.address);

		await sweep.setTreasury(treasury.address);

		// mint sweep for sender
		await sweep.connect(owner).addMinter(sender.address, SWEEP_MINT_AMOUNT);
		await sweep.connect(sender).minterMint(sender.address, SWEEP_MINT_AMOUNT);

		tokenDistributor = await TokenDistributor.deploy(sweep.address, sweepr.address);

		// mint sweepr for TokenDstributor contract
		await sweepr.connect(owner).mint(tokenDistributor.address, SWEEPR_MINT_AMOUNT);
	});

	it('revert calling allowSale() function when caller is not owner', async () => {
		await expect(tokenDistributor.connect(sender).allowSale(
			SALE_AMOUNT, 
			sender.address, 
			USDC_SALE_PRICE, 
			usdc.address
			)
		).to.be.revertedWithCustomError(Sweepr, 'NotGovOrMultisig');
	});

	it('revert calling allowSale() function when sellAmount or sellPrice is zero', async () => {
		await expect(tokenDistributor.connect(multisig).allowSale(
			0, 
			sender.address, 
			USDC_SALE_PRICE, 
			usdc.address
			)
		).to.be.revertedWithCustomError(TokenDistributor, 'ZeroAmount');

		await expect(tokenDistributor.connect(multisig).allowSale(
			SALE_AMOUNT, 
			sender.address, 
			0, 
			usdc.address
			)
		).to.be.revertedWithCustomError(TokenDistributor, 'ZeroPrice');
	});

	it('allow sale correctly', async () => {
		await tokenDistributor.connect(multisig).allowSale(
			SALE_AMOUNT, 
			sender.address, 
			USDC_SALE_PRICE, 
			usdc.address
		);

		expect(await tokenDistributor.saleAmount()).to.equal(SALE_AMOUNT);
		expect(await tokenDistributor.salePrice()).to.equal(USDC_SALE_PRICE);
		expect(await tokenDistributor.sellTo()).to.equal(sender.address);
		expect(await tokenDistributor.payToken()).to.equal(usdc.address);
	});

	it('revert buying sweepr when caller is not equal to recipient address', async () => {
		await expect(tokenDistributor.connect(multisig).buy(SALE_AMOUNT))
			.to.be.revertedWithCustomError(TokenDistributor, 'NotRecipient');
	});

	it('revert buying sweepr when required sweepr amount is greater than sale amount', async () => {
		tokenAmount = ethers.utils.parseUnits("25000", 6);

		// revert buying, because required sweepr amount(15K) is greater than sale amount(10K)
		await expect(tokenDistributor.connect(sender).buy(tokenAmount))
			.to.be.revertedWithCustomError(TokenDistributor, 'OverSaleAmount');
	});

	it('buy sweepr correctly', async () => {
		expect(await sweepr.balanceOf(sender.address)).to.equal(ZERO);

		saleAmountBefore = Math.round(await tokenDistributor.saleAmount() / 1e18);

		tokenAmount = ethers.utils.parseUnits("10000", 6);
		await usdc.connect(sender).approve(tokenDistributor.address, tokenAmount);

		await tokenDistributor.connect(sender).buy(tokenAmount);

		sweeprAmount = Math.round(((tokenAmount * PRECISION) / USDC_SALE_PRICE) / 1e6);
		senderSweeprBalance = (await sweepr.balanceOf(sender.address)) / 1e18;
		saleAmountAfter = Math.round(await tokenDistributor.saleAmount() / 1e18);

		expect(await usdc.balanceOf(treasury.address)).to.equal(tokenAmount);
		expect(senderSweeprBalance).to.equal(sweeprAmount);
		expect(saleAmountAfter).to.equal(saleAmountBefore - sweeprAmount);
	});

	it('revert buying sweepr when there is no enough Sweepr balance in TokenDistributor contract', async () => {
		tokenAmount = ethers.utils.parseUnits("7000", 6);
		sweeprAmount = Math.round(((tokenAmount * PRECISION) / USDC_SALE_PRICE) / 1e6);

		expect(Math.round(await sweepr.balanceOf(tokenDistributor.address) / 1e18)).to.below(sweeprAmount);

		// revert buying, because there is no enough sweepr balance
		await expect(tokenDistributor.connect(sender).buy(tokenAmount))
			.to.be.revertedWithCustomError(TokenDistributor, 'NotEnoughBalance');
	});

	it('buy sweepr again', async () => {
		saleAmountBefore = Math.round(await tokenDistributor.saleAmount() / 1e18);
		senderBalanceBefore = (await sweepr.balanceOf(sender.address)) / 1e18;
		treasuryBalanceBefore = (await usdc.balanceOf(treasury.address)) / 1e6;

		tokenAmount = ethers.utils.parseUnits("3000", 6);
		await usdc.connect(sender).approve(tokenDistributor.address, tokenAmount);

		await tokenDistributor.connect(sender).buy(tokenAmount);

		sweeprAmount = Math.round(((tokenAmount * PRECISION) / USDC_SALE_PRICE) / 1e6);
		senderBalanceAfter = (await sweepr.balanceOf(sender.address)) / 1e18;
		treasuryBalanceAfter = (await usdc.balanceOf(treasury.address)) / 1e6;
		saleAmountAfter = Math.round(await tokenDistributor.saleAmount() / 1e18);

		expect(treasuryBalanceAfter).to.equal(treasuryBalanceBefore + tokenAmount / 1e6);
		expect(senderBalanceAfter).to.equal(senderBalanceBefore + sweeprAmount);
		expect(saleAmountAfter).to.equal(saleAmountBefore - sweeprAmount);
	});

	it('burn Sweepr correctly', async () => {
		sweeprBalance = await sweepr.balanceOf(tokenDistributor.address)
		expect(sweeprBalance).to.above(Const.ZERO);

		await tokenDistributor.burn();

		expect(await sweepr.balanceOf(tokenDistributor.address)).to.equal(Const.ZERO);

		// revert buying, because saleAmount is 0
		tokenAmount = ethers.utils.parseUnits("1000", 6);
		await expect(tokenDistributor.connect(sender).buy(tokenAmount))
			.to.be.revertedWithCustomError(TokenDistributor, 'NotEnoughBalance');
	});

	it('revoke sale correctly', async () => {
		expect(await tokenDistributor.saleAmount()).to.above(Const.ZERO);

		await tokenDistributor.revokeSale();

		expect(await tokenDistributor.saleAmount()).to.equal(Const.ZERO);

		// revert buying, because saleAmount is 0
		tokenAmount = ethers.utils.parseUnits("1000", 6);
		await expect(tokenDistributor.connect(sender).buy(tokenAmount))
			.to.be.revertedWithCustomError(TokenDistributor, 'OverSaleAmount');
	});

	it('allow sale for other user', async () => {
		// add minter
		await sweep.connect(owner).addMinter(other.address, SWEEP_MINT_AMOUNT);
		await sweep.connect(other).minterMint(other.address, SWEEP_MINT_AMOUNT);

<<<<<<< HEAD
		// mint sweepr again for TokenDstributor contract
		await sweepr.connect(owner).mint(tokenDistributor.address, SWEEPR_MINT_AMOUNT);

		await tokenDistributor.connect(multisig).allowSale(
			SALE_AMOUNT, 
			other.address, 
			SWEEP_SALE_PRICE, 
			sweep.address
		);

		expect(await tokenDistributor.saleAmount()).to.equal(SALE_AMOUNT);
		expect(await tokenDistributor.salePrice()).to.equal(SWEEP_SALE_PRICE);
		expect(await tokenDistributor.sellTo()).to.equal(other.address);
		expect(await tokenDistributor.payToken()).to.equal(sweep.address);
=======
		await expect(tokenDistributor.connect(sender).recover(sweepr.address, sweeprAmount))
			.to.be.revertedWithCustomError(TokenDistributor, 'NotGovernance');
>>>>>>> 672eeca2
	});

	it('buy sweepr by other user', async () => {
		expect(await sweepr.balanceOf(other.address)).to.equal(ZERO);

		saleAmountBefore = Math.round(await tokenDistributor.saleAmount() / 1e18);

		tokenAmount = ethers.utils.parseUnits("10000", 18);
		await sweep.connect(other).approve(tokenDistributor.address, tokenAmount);

		await tokenDistributor.connect(other).buy(tokenAmount);

		sweeprAmount = Math.round(((tokenAmount * 1e18) / SWEEP_SALE_PRICE) / 1e18);
		senderSweeprBalance = (await sweepr.balanceOf(other.address)) / 1e18;
		saleAmountAfter = Math.round(await tokenDistributor.saleAmount() / 1e18);

		expect(await sweep.balanceOf(treasury.address)).to.equal(tokenAmount);
		expect(senderSweeprBalance).to.equal(sweeprAmount);
		expect(saleAmountAfter).to.equal(saleAmountBefore - sweeprAmount);
	});
});<|MERGE_RESOLUTION|>--- conflicted
+++ resolved
@@ -28,17 +28,12 @@
 		]);
 		sweep = await Proxy.deployed();
 
-<<<<<<< HEAD
 		ERC20 = await ethers.getContractFactory("USDCMock");
         usdc = await ERC20.deploy();
 
 		await usdc.transfer(sender.address, USDC_AMOUNT);
 
 		sweepr = await Sweepr.deploy(sweep.address, lzEndpoint.address);
-=======
-		sweepr = await Sweepr.deploy(Const.TRUE, lzEndpoint.address);
-		tokenDistributor = await TokenDistributor.deploy(sweep.address, sweepr.address);
->>>>>>> 672eeca2
 		treasury = await Treasury.deploy(sweep.address);
 
 		await sweep.setTreasury(treasury.address);
@@ -60,7 +55,7 @@
 			USDC_SALE_PRICE, 
 			usdc.address
 			)
-		).to.be.revertedWithCustomError(Sweepr, 'NotGovOrMultisig');
+		).to.be.revertedWithCustomError(TokenDistributor, 'NotGovOrMultisig');
 	});
 
 	it('revert calling allowSale() function when sellAmount or sellPrice is zero', async () => {
@@ -190,7 +185,6 @@
 		await sweep.connect(owner).addMinter(other.address, SWEEP_MINT_AMOUNT);
 		await sweep.connect(other).minterMint(other.address, SWEEP_MINT_AMOUNT);
 
-<<<<<<< HEAD
 		// mint sweepr again for TokenDstributor contract
 		await sweepr.connect(owner).mint(tokenDistributor.address, SWEEPR_MINT_AMOUNT);
 
@@ -205,10 +199,6 @@
 		expect(await tokenDistributor.salePrice()).to.equal(SWEEP_SALE_PRICE);
 		expect(await tokenDistributor.sellTo()).to.equal(other.address);
 		expect(await tokenDistributor.payToken()).to.equal(sweep.address);
-=======
-		await expect(tokenDistributor.connect(sender).recover(sweepr.address, sweeprAmount))
-			.to.be.revertedWithCustomError(TokenDistributor, 'NotGovernance');
->>>>>>> 672eeca2
 	});
 
 	it('buy sweepr by other user', async () => {
