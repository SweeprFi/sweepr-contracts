const { expect } = require("chai");
const { ethers } = require("hardhat");
const { increaseTime, toBN, Const, getBlockTimestamp } = require("../utils/helper_functions");

contract("Balancer", async function () {
	before(async () => {
		[owner, multisig, lzEndpoint, stab_1, stab_2, stab_3, stab_4, stab_5] = await ethers.getSigners();

		ZERO = 0;
		PRECISION = 1e6
		targetPrice = toBN("1", 6);
		loanLimit = toBN("100", 6);
		NEW_loanLimit = toBN("150", 6);

		// ------------- Deployment of contracts -------------
		Sweep = await ethers.getContractFactory("SweepMock");
		SweepProxy = await upgrades.deployProxy(Sweep, [
			lzEndpoint.address,
			owner.address,
			50 // 0.005%
		]);
		sweep = await SweepProxy.deployed();

		Balancer = await ethers.getContractFactory("Balancer");
		balancer = await Balancer.deploy(sweep.address, lzEndpoint.address,);

		await sweep.setBalancer(balancer.address);
		stabilizers = [stab_1.address, stab_2.address, stab_3.address, stab_4.address]
		stabilizers.forEach(async (address) => {
			await sweep.addMinter(address, loanLimit);
		});
	});

	it('increases the interest rate because the TWA price is lower', async () => {
		// Set arbspread and twaPrice to increase interest rate
		await sweep.setArbSpread(300);
		await sweep.setTWAPrice(999600);
		
		period = 7; // 7 days
		stepValue = await sweep.stepValue()

		// new interest rate = stepValue(0.005%), because currentInterestRate = 0
		newInterestRate = stepValue;
		nextTargetPrice = await sweep.nextTargetPrice();

		// advance 2 days to start new period
		await increaseTime(Const.DAY * 2);
		// set period to 7 days in balancer
		await balancer.setPeriod(period);

		/*------- Start 1st period ------*/
		currentBlockTime = await getBlockTimestamp();
		await balancer.refreshInterestRate();

		expect(await sweep.currentInterestRate()).to.be.equal(Const.ZERO);
		expect(await sweep.nextInterestRate()).to.be.equal(newInterestRate);
		expect(await sweep.currentTargetPrice()).to.be.equal(nextTargetPrice);
		expect(await sweep.currentPeriodStart()).to.be.equal(currentBlockTime + 1);
		expect(await sweep.nextPeriodStart()).to.be.equal(currentBlockTime + Const.DAY * 7 + 1);

		interestTime = PRECISION * period; // nextPeriodStart - currentPeriodStart = 7 days
        accumulatedRate = PRECISION + (newInterestRate * interestTime) / PRECISION;
		nextTargetPrice = (targetPrice * accumulatedRate) / PRECISION;

		expect(await sweep.nextTargetPrice()).to.be.equal(nextTargetPrice);

		// advance 7 days to start 2nd period
		await increaseTime(Const.DAY * 7);

		interestRate = await sweep.interestRate();
		newInterestRate = interestRate.add(stepValue);
		nextInterestRate = await sweep.nextInterestRate();
		nextTargetPrice = await sweep.nextTargetPrice();

		/*------- Start 2nd period ------*/
		currentBlockTime = await getBlockTimestamp();
		await balancer.refreshInterestRate();

		expect(await sweep.currentInterestRate()).to.be.equal(nextInterestRate);
		expect(await sweep.nextInterestRate()).to.be.equal(newInterestRate);
		expect(await sweep.currentTargetPrice()).to.be.equal(nextTargetPrice);
		expect(await sweep.currentPeriodStart()).to.be.equal(currentBlockTime + 1);
		expect(await sweep.nextPeriodStart()).to.be.equal(currentBlockTime + Const.DAY * 7 + 1);

		// advance 3 day to calculate target price
		await increaseTime(Const.DAY * 3);

		currentTargetPrice = await sweep.currentTargetPrice();
		interestRate = await sweep.interestRate();
		daysInterest = await sweep.daysInterest();

		expect(daysInterest).to.be.equal(3);

		accumulatedRate = PRECISION + interestRate * daysInterest;
		targetPrice = Math.round((currentTargetPrice * accumulatedRate) / PRECISION);

		expect(await sweep.targetPrice()).to.be.equal(targetPrice);
	});

	it('decreases the interest rate because the TWA price is higher', async () => {
		await increaseTime(Const.DAY * 7); // 7 days
		await sweep.setTWAPrice(1100000);

		nextInterestRate = await sweep.nextInterestRate();
		newInterestRate = nextInterestRate - stepValue;
		nextTargetPrice = await sweep.nextTargetPrice();

		/*------- Start 3rd period ------*/
		await balancer.refreshInterestRate();

		expect(await sweep.nextInterestRate()).to.be.equal(newInterestRate);
		expect(await sweep.targetPrice()).to.be.equal(nextTargetPrice);
		expect(await sweep.currentTargetPrice()).to.be.equal(nextTargetPrice);
		expect(await sweep.nextTargetPrice()).to.be.above(nextTargetPrice);
	});

	it('decreases the interest rate because the TWA price is higher', async () => {
		await increaseTime(Const.DAY * 7); // 7 days
		nextTargetPrice = await sweep.nextTargetPrice();
		nextInterestRate = await sweep.nextInterestRate();
		newInterestRate = nextInterestRate - stepValue;

		/*------- Start 4th period ------*/
		await balancer.refreshInterestRate();

		expect(await sweep.nextInterestRate()).to.be.equal(newInterestRate);
		expect(await sweep.targetPrice()).to.be.equal(nextTargetPrice);
		expect(await sweep.currentTargetPrice()).to.be.equal(nextTargetPrice);
		expect(await sweep.nextTargetPrice()).to.be.equal(nextTargetPrice);
	});

	it('sets a negative interest rate and decreaces the next target price', async () => {
		await increaseTime(Const.DAY * 7); // 7 days
		next_tp = await sweep.nextTargetPrice();

		/*------- Start 5th period ------*/
		await balancer.refreshInterestRate();

		expect(await sweep.nextInterestRate()).to.be.equal(-stepValue);
		expect(await sweep.targetPrice()).to.be.equal(next_tp);
		expect(await sweep.currentTargetPrice()).to.be.equal(next_tp);
		expect(await sweep.nextTargetPrice()).to.not.above(next_tp);

		await increaseTime(Const.DAY * 7); // 7 days

		expect(await sweep.interestRate()).to.be.equal(-stepValue);
		currentTargetPrice = await sweep.currentTargetPrice();

		/*------- Start 6th period ------*/
		await balancer.refreshInterestRate();

		expect(await sweep.nextTargetPrice()).to.below(currentTargetPrice);
	});

	it('reverts refresh interest rate when caller is not sweep owner', async () => {
		await expect(balancer.connect(multisig).refreshInterestRate())
			.to.be.revertedWithCustomError(sweep, 'NotMultisigOrGov');
	});

	it('adds stabilizers to the amounts map', async () => {
		amounts = [loanLimit, loanLimit, loanLimit, loanLimit];

		stabilizers.forEach(async (address) => {
			expect(await balancer.amounts(address)).to.be.equal(0);
		});

		await expect(balancer.addActions(stabilizers, []))
			.to.be.revertedWithCustomError(balancer, 'WrongDataLength');

		await balancer.addActions(stabilizers, amounts);

		stabilizers.forEach(async (address) => {
			expect(await balancer.amounts(address)).to.be.equal(loanLimit);
		});

		await balancer.addAction(stab_4.address, NEW_loanLimit);
		expect(await balancer.amounts(stab_4.address)).to.be.equal(NEW_loanLimit);

		expect(await balancer.index()).to.be.equal(5);
	});

	it('removes stabilizers form the amounts map', async () => {
		await balancer.removeAction(stab_4.address);
		expect(await balancer.amounts(stab_4.address)).to.be.equal(0);

		await balancer.reset();
		stabilizers.forEach(async (address) => {
			expect(await balancer.amounts(address)).to.be.equal(0);
			expect(await balancer.index()).to.be.equal(0);
		});
	});

	it('sets a new Sweep interest rate', async () => {
<<<<<<< HEAD
		interest = 500;
=======
		interest = 2500;
		await expect(balancer.connect(lzEndpoint).setInterestRate(interest))
			.to.be.revertedWithCustomError(balancer, "NotMultisigOrGov");

		await balancer.setInterestRate(interest);
		expect(await sweep.interestRate()).to.equal(interest);
	});
>>>>>>> 7fb2eeed

		currentBlockTime = await getBlockTimestamp();
		newPeriodStart = currentBlockTime + Const.DAY * 7 + 1;

		await expect(balancer.connect(lzEndpoint).setInterestRate(interest, newPeriodStart))
			.to.be.revertedWithCustomError(balancer, "NotMultisig");

		await balancer.setInterestRate(interest, newPeriodStart);
		expect(await sweep.nextInterestRate()).to.equal(interest);
	});

	it('reverts because expect invest and gets call', async () => {
		await increaseTime(Const.DAY * 7); // 7 days
		await expect(balancer.execute(2, false, 1e6, 2000))
			.to.be.revertedWithCustomError(balancer, "ModeMismatch", 2, 1);
	});
});
<|MERGE_RESOLUTION|>--- conflicted
+++ resolved
@@ -1,221 +1,205 @@
-const { expect } = require("chai");
-const { ethers } = require("hardhat");
-const { increaseTime, toBN, Const, getBlockTimestamp } = require("../utils/helper_functions");
-
-contract("Balancer", async function () {
-	before(async () => {
-		[owner, multisig, lzEndpoint, stab_1, stab_2, stab_3, stab_4, stab_5] = await ethers.getSigners();
-
-		ZERO = 0;
-		PRECISION = 1e6
-		targetPrice = toBN("1", 6);
-		loanLimit = toBN("100", 6);
-		NEW_loanLimit = toBN("150", 6);
-
-		// ------------- Deployment of contracts -------------
-		Sweep = await ethers.getContractFactory("SweepMock");
-		SweepProxy = await upgrades.deployProxy(Sweep, [
-			lzEndpoint.address,
-			owner.address,
-			50 // 0.005%
-		]);
-		sweep = await SweepProxy.deployed();
-
-		Balancer = await ethers.getContractFactory("Balancer");
-		balancer = await Balancer.deploy(sweep.address, lzEndpoint.address,);
-
-		await sweep.setBalancer(balancer.address);
-		stabilizers = [stab_1.address, stab_2.address, stab_3.address, stab_4.address]
-		stabilizers.forEach(async (address) => {
-			await sweep.addMinter(address, loanLimit);
-		});
-	});
-
-	it('increases the interest rate because the TWA price is lower', async () => {
-		// Set arbspread and twaPrice to increase interest rate
-		await sweep.setArbSpread(300);
-		await sweep.setTWAPrice(999600);
-		
-		period = 7; // 7 days
-		stepValue = await sweep.stepValue()
-
-		// new interest rate = stepValue(0.005%), because currentInterestRate = 0
-		newInterestRate = stepValue;
-		nextTargetPrice = await sweep.nextTargetPrice();
-
-		// advance 2 days to start new period
-		await increaseTime(Const.DAY * 2);
-		// set period to 7 days in balancer
-		await balancer.setPeriod(period);
-
-		/*------- Start 1st period ------*/
-		currentBlockTime = await getBlockTimestamp();
-		await balancer.refreshInterestRate();
-
-		expect(await sweep.currentInterestRate()).to.be.equal(Const.ZERO);
-		expect(await sweep.nextInterestRate()).to.be.equal(newInterestRate);
-		expect(await sweep.currentTargetPrice()).to.be.equal(nextTargetPrice);
-		expect(await sweep.currentPeriodStart()).to.be.equal(currentBlockTime + 1);
-		expect(await sweep.nextPeriodStart()).to.be.equal(currentBlockTime + Const.DAY * 7 + 1);
-
-		interestTime = PRECISION * period; // nextPeriodStart - currentPeriodStart = 7 days
-        accumulatedRate = PRECISION + (newInterestRate * interestTime) / PRECISION;
-		nextTargetPrice = (targetPrice * accumulatedRate) / PRECISION;
-
-		expect(await sweep.nextTargetPrice()).to.be.equal(nextTargetPrice);
-
-		// advance 7 days to start 2nd period
-		await increaseTime(Const.DAY * 7);
-
-		interestRate = await sweep.interestRate();
-		newInterestRate = interestRate.add(stepValue);
-		nextInterestRate = await sweep.nextInterestRate();
-		nextTargetPrice = await sweep.nextTargetPrice();
-
-		/*------- Start 2nd period ------*/
-		currentBlockTime = await getBlockTimestamp();
-		await balancer.refreshInterestRate();
-
-		expect(await sweep.currentInterestRate()).to.be.equal(nextInterestRate);
-		expect(await sweep.nextInterestRate()).to.be.equal(newInterestRate);
-		expect(await sweep.currentTargetPrice()).to.be.equal(nextTargetPrice);
-		expect(await sweep.currentPeriodStart()).to.be.equal(currentBlockTime + 1);
-		expect(await sweep.nextPeriodStart()).to.be.equal(currentBlockTime + Const.DAY * 7 + 1);
-
-		// advance 3 day to calculate target price
-		await increaseTime(Const.DAY * 3);
-
-		currentTargetPrice = await sweep.currentTargetPrice();
-		interestRate = await sweep.interestRate();
-		daysInterest = await sweep.daysInterest();
-
-		expect(daysInterest).to.be.equal(3);
-
-		accumulatedRate = PRECISION + interestRate * daysInterest;
-		targetPrice = Math.round((currentTargetPrice * accumulatedRate) / PRECISION);
-
-		expect(await sweep.targetPrice()).to.be.equal(targetPrice);
-	});
-
-	it('decreases the interest rate because the TWA price is higher', async () => {
-		await increaseTime(Const.DAY * 7); // 7 days
-		await sweep.setTWAPrice(1100000);
-
-		nextInterestRate = await sweep.nextInterestRate();
-		newInterestRate = nextInterestRate - stepValue;
-		nextTargetPrice = await sweep.nextTargetPrice();
-
-		/*------- Start 3rd period ------*/
-		await balancer.refreshInterestRate();
-
-		expect(await sweep.nextInterestRate()).to.be.equal(newInterestRate);
-		expect(await sweep.targetPrice()).to.be.equal(nextTargetPrice);
-		expect(await sweep.currentTargetPrice()).to.be.equal(nextTargetPrice);
-		expect(await sweep.nextTargetPrice()).to.be.above(nextTargetPrice);
-	});
-
-	it('decreases the interest rate because the TWA price is higher', async () => {
-		await increaseTime(Const.DAY * 7); // 7 days
-		nextTargetPrice = await sweep.nextTargetPrice();
-		nextInterestRate = await sweep.nextInterestRate();
-		newInterestRate = nextInterestRate - stepValue;
-
-		/*------- Start 4th period ------*/
-		await balancer.refreshInterestRate();
-
-		expect(await sweep.nextInterestRate()).to.be.equal(newInterestRate);
-		expect(await sweep.targetPrice()).to.be.equal(nextTargetPrice);
-		expect(await sweep.currentTargetPrice()).to.be.equal(nextTargetPrice);
-		expect(await sweep.nextTargetPrice()).to.be.equal(nextTargetPrice);
-	});
-
-	it('sets a negative interest rate and decreaces the next target price', async () => {
-		await increaseTime(Const.DAY * 7); // 7 days
-		next_tp = await sweep.nextTargetPrice();
-
-		/*------- Start 5th period ------*/
-		await balancer.refreshInterestRate();
-
-		expect(await sweep.nextInterestRate()).to.be.equal(-stepValue);
-		expect(await sweep.targetPrice()).to.be.equal(next_tp);
-		expect(await sweep.currentTargetPrice()).to.be.equal(next_tp);
-		expect(await sweep.nextTargetPrice()).to.not.above(next_tp);
-
-		await increaseTime(Const.DAY * 7); // 7 days
-
-		expect(await sweep.interestRate()).to.be.equal(-stepValue);
-		currentTargetPrice = await sweep.currentTargetPrice();
-
-		/*------- Start 6th period ------*/
-		await balancer.refreshInterestRate();
-
-		expect(await sweep.nextTargetPrice()).to.below(currentTargetPrice);
-	});
-
-	it('reverts refresh interest rate when caller is not sweep owner', async () => {
-		await expect(balancer.connect(multisig).refreshInterestRate())
-			.to.be.revertedWithCustomError(sweep, 'NotMultisigOrGov');
-	});
-
-	it('adds stabilizers to the amounts map', async () => {
-		amounts = [loanLimit, loanLimit, loanLimit, loanLimit];
-
-		stabilizers.forEach(async (address) => {
-			expect(await balancer.amounts(address)).to.be.equal(0);
-		});
-
-		await expect(balancer.addActions(stabilizers, []))
-			.to.be.revertedWithCustomError(balancer, 'WrongDataLength');
-
-		await balancer.addActions(stabilizers, amounts);
-
-		stabilizers.forEach(async (address) => {
-			expect(await balancer.amounts(address)).to.be.equal(loanLimit);
-		});
-
-		await balancer.addAction(stab_4.address, NEW_loanLimit);
-		expect(await balancer.amounts(stab_4.address)).to.be.equal(NEW_loanLimit);
-
-		expect(await balancer.index()).to.be.equal(5);
-	});
-
-	it('removes stabilizers form the amounts map', async () => {
-		await balancer.removeAction(stab_4.address);
-		expect(await balancer.amounts(stab_4.address)).to.be.equal(0);
-
-		await balancer.reset();
-		stabilizers.forEach(async (address) => {
-			expect(await balancer.amounts(address)).to.be.equal(0);
-			expect(await balancer.index()).to.be.equal(0);
-		});
-	});
-
-	it('sets a new Sweep interest rate', async () => {
-<<<<<<< HEAD
-		interest = 500;
-=======
-		interest = 2500;
-		await expect(balancer.connect(lzEndpoint).setInterestRate(interest))
-			.to.be.revertedWithCustomError(balancer, "NotMultisigOrGov");
-
-		await balancer.setInterestRate(interest);
-		expect(await sweep.interestRate()).to.equal(interest);
-	});
->>>>>>> 7fb2eeed
-
-		currentBlockTime = await getBlockTimestamp();
-		newPeriodStart = currentBlockTime + Const.DAY * 7 + 1;
-
-		await expect(balancer.connect(lzEndpoint).setInterestRate(interest, newPeriodStart))
-			.to.be.revertedWithCustomError(balancer, "NotMultisig");
-
-		await balancer.setInterestRate(interest, newPeriodStart);
-		expect(await sweep.nextInterestRate()).to.equal(interest);
-	});
-
-	it('reverts because expect invest and gets call', async () => {
-		await increaseTime(Const.DAY * 7); // 7 days
-		await expect(balancer.execute(2, false, 1e6, 2000))
-			.to.be.revertedWithCustomError(balancer, "ModeMismatch", 2, 1);
-	});
-});
+const { expect } = require("chai");
+const { ethers } = require("hardhat");
+const { increaseTime, toBN, Const, getBlockTimestamp } = require("../utils/helper_functions");
+
+contract("Balancer", async function () {
+	before(async () => {
+		[owner, multisig, lzEndpoint, stab_1, stab_2, stab_3, stab_4, stab_5] = await ethers.getSigners();
+
+		ZERO = 0;
+		PRECISION = 1e6
+		targetPrice = toBN("1", 6);
+		loanLimit = toBN("100", 6);
+		NEW_loanLimit = toBN("150", 6);
+
+		// ------------- Deployment of contracts -------------
+		Sweep = await ethers.getContractFactory("SweepMock");
+		SweepProxy = await upgrades.deployProxy(Sweep, [
+			lzEndpoint.address,
+			owner.address,
+			50 // 0.005%
+		]);
+		sweep = await SweepProxy.deployed();
+
+		Balancer = await ethers.getContractFactory("Balancer");
+		balancer = await Balancer.deploy(sweep.address, lzEndpoint.address,);
+
+		await sweep.setBalancer(balancer.address);
+		stabilizers = [stab_1.address, stab_2.address, stab_3.address, stab_4.address]
+		stabilizers.forEach(async (address) => {
+			await sweep.addMinter(address, loanLimit);
+		});
+	});
+
+	it('increases the interest rate because the TWA price is lower', async () => {
+		// Set arbspread and twaPrice to increase interest rate
+		await sweep.setArbSpread(300);
+		await sweep.setTWAPrice(999600);
+		
+		period = 7; // 7 days
+		stepValue = await sweep.stepValue()
+
+		// new interest rate = stepValue(0.005%), because currentInterestRate = 0
+		newInterestRate = stepValue;
+		nextTargetPrice = await sweep.nextTargetPrice();
+
+		// advance 2 days to start new period
+		await increaseTime(Const.DAY * 2);
+		// set period to 7 days in balancer
+		await balancer.setPeriod(period);
+
+		/*------- Start 1st period ------*/
+		currentBlockTime = await getBlockTimestamp();
+		await balancer.refreshInterestRate();
+
+		expect(await sweep.currentInterestRate()).to.be.equal(Const.ZERO);
+		expect(await sweep.nextInterestRate()).to.be.equal(newInterestRate);
+		expect(await sweep.currentTargetPrice()).to.be.equal(nextTargetPrice);
+		expect(await sweep.currentPeriodStart()).to.be.equal(currentBlockTime + 1);
+		expect(await sweep.nextPeriodStart()).to.be.equal(currentBlockTime + Const.DAY * 7 + 1);
+
+		interestTime = PRECISION * period; // nextPeriodStart - currentPeriodStart = 7 days
+        accumulatedRate = PRECISION + (newInterestRate * interestTime) / PRECISION;
+		nextTargetPrice = (targetPrice * accumulatedRate) / PRECISION;
+
+		expect(await sweep.nextTargetPrice()).to.be.equal(nextTargetPrice);
+
+		// advance 7 days to start 2nd period
+		await increaseTime(Const.DAY * 7);
+
+		interestRate = await sweep.interestRate();
+		newInterestRate = interestRate.add(stepValue);
+		nextInterestRate = await sweep.nextInterestRate();
+		nextTargetPrice = await sweep.nextTargetPrice();
+
+		/*------- Start 2nd period ------*/
+		currentBlockTime = await getBlockTimestamp();
+		await balancer.refreshInterestRate();
+
+		expect(await sweep.currentInterestRate()).to.be.equal(nextInterestRate);
+		expect(await sweep.nextInterestRate()).to.be.equal(newInterestRate);
+		expect(await sweep.currentTargetPrice()).to.be.equal(nextTargetPrice);
+		expect(await sweep.currentPeriodStart()).to.be.equal(currentBlockTime + 1);
+		expect(await sweep.nextPeriodStart()).to.be.equal(currentBlockTime + Const.DAY * 7 + 1);
+
+		// advance 3 day to calculate target price
+		await increaseTime(Const.DAY * 3);
+
+		currentTargetPrice = await sweep.currentTargetPrice();
+		interestRate = await sweep.interestRate();
+		daysInterest = await sweep.daysInterest();
+
+		expect(daysInterest).to.be.equal(3);
+
+		accumulatedRate = PRECISION + interestRate * daysInterest;
+		targetPrice = Math.round((currentTargetPrice * accumulatedRate) / PRECISION);
+
+		expect(await sweep.targetPrice()).to.be.equal(targetPrice);
+	});
+
+	it('decreases the interest rate because the TWA price is higher', async () => {
+		await increaseTime(Const.DAY * 7); // 7 days
+		await sweep.setTWAPrice(1100000);
+
+		nextInterestRate = await sweep.nextInterestRate();
+		newInterestRate = nextInterestRate - stepValue;
+		nextTargetPrice = await sweep.nextTargetPrice();
+
+		/*------- Start 3rd period ------*/
+		await balancer.refreshInterestRate();
+
+		expect(await sweep.nextInterestRate()).to.be.equal(newInterestRate);
+		expect(await sweep.targetPrice()).to.be.equal(nextTargetPrice);
+		expect(await sweep.currentTargetPrice()).to.be.equal(nextTargetPrice);
+		expect(await sweep.nextTargetPrice()).to.be.above(nextTargetPrice);
+	});
+
+	it('decreases the interest rate because the TWA price is higher', async () => {
+		await increaseTime(Const.DAY * 7); // 7 days
+		nextTargetPrice = await sweep.nextTargetPrice();
+		nextInterestRate = await sweep.nextInterestRate();
+		newInterestRate = nextInterestRate - stepValue;
+
+		/*------- Start 4th period ------*/
+		await balancer.refreshInterestRate();
+
+		expect(await sweep.nextInterestRate()).to.be.equal(newInterestRate);
+		expect(await sweep.targetPrice()).to.be.equal(nextTargetPrice);
+		expect(await sweep.currentTargetPrice()).to.be.equal(nextTargetPrice);
+		expect(await sweep.nextTargetPrice()).to.be.equal(nextTargetPrice);
+	});
+
+	it('sets a negative interest rate and decreaces the next target price', async () => {
+		await increaseTime(Const.DAY * 7); // 7 days
+		next_tp = await sweep.nextTargetPrice();
+
+		/*------- Start 5th period ------*/
+		await balancer.refreshInterestRate();
+
+		expect(await sweep.nextInterestRate()).to.be.equal(-stepValue);
+		expect(await sweep.targetPrice()).to.be.equal(next_tp);
+		expect(await sweep.currentTargetPrice()).to.be.equal(next_tp);
+		expect(await sweep.nextTargetPrice()).to.not.above(next_tp);
+
+		await increaseTime(Const.DAY * 7); // 7 days
+
+		expect(await sweep.interestRate()).to.be.equal(-stepValue);
+		currentTargetPrice = await sweep.currentTargetPrice();
+
+		/*------- Start 6th period ------*/
+		await balancer.refreshInterestRate();
+
+		expect(await sweep.nextTargetPrice()).to.below(currentTargetPrice);
+	});
+
+	it('reverts refresh interest rate when caller is not sweep owner', async () => {
+		await expect(balancer.connect(multisig).refreshInterestRate())
+			.to.be.revertedWithCustomError(sweep, 'NotMultisigOrGov');
+	});
+
+	it('adds stabilizers to the amounts map', async () => {
+		amounts = [loanLimit, loanLimit, loanLimit, loanLimit];
+
+		stabilizers.forEach(async (address) => {
+			expect(await balancer.amounts(address)).to.be.equal(0);
+		});
+
+		await expect(balancer.addActions(stabilizers, []))
+			.to.be.revertedWithCustomError(balancer, 'WrongDataLength');
+
+		await balancer.addActions(stabilizers, amounts);
+
+		stabilizers.forEach(async (address) => {
+			expect(await balancer.amounts(address)).to.be.equal(loanLimit);
+		});
+
+		await balancer.addAction(stab_4.address, NEW_loanLimit);
+		expect(await balancer.amounts(stab_4.address)).to.be.equal(NEW_loanLimit);
+
+		expect(await balancer.index()).to.be.equal(5);
+	});
+
+	it('removes stabilizers form the amounts map', async () => {
+		await balancer.removeAction(stab_4.address);
+		expect(await balancer.amounts(stab_4.address)).to.be.equal(0);
+
+		await balancer.reset();
+		stabilizers.forEach(async (address) => {
+			expect(await balancer.amounts(address)).to.be.equal(0);
+			expect(await balancer.index()).to.be.equal(0);
+		});
+	});
+
+	it('sets a new Sweep interest rate', async () => {
+		interest = 500;
+
+		currentBlockTime = await getBlockTimestamp();
+		newPeriodStart = currentBlockTime + Const.DAY * 7 + 1;
+
+		await expect(balancer.connect(lzEndpoint).setInterestRate(interest, newPeriodStart))
+			.to.be.revertedWithCustomError(balancer, "NotMultisigOrGov");
+
+		await balancer.setInterestRate(interest, newPeriodStart);
+		expect(await sweep.nextInterestRate()).to.equal(interest);
+	});
+});