--- conflicted
+++ resolved
@@ -8,14 +8,13 @@
 		[owner, receiver, treasury, newAddress, newMinter, lzEndpoint] = await ethers.getSigners();
 
 		TRANSFER_AMOUNT = toBN("100", 18);
-		interestRate = 5e4; // 5%
 		// ------------- Deployment of contracts -------------
 		Sweep = await ethers.getContractFactory("SweepCoin");
 
 		const Proxy = await upgrades.deployProxy(Sweep, [
 			lzEndpoint.address,
 			addresses.owner,
-			2500 // 0.25%
+			50 // 0.005%
 		]);
 		sweep = await Proxy.deployed();
 	});
@@ -121,28 +120,15 @@
 		await sweep.connect(owner).setTargetPrice(NEW_targetPrice);
 		// TODO: change to _amm after new deployment
 		await sweep.connect(owner).setAMM(addresses.uniswap_oracle);
-<<<<<<< HEAD
 		ammPrice = await sweep.ammPrice();
 
 		if (ammPrice >= NEW_targetPrice) { // allow mint
-			expect(await sweep.balanceOf(newAddress.address)).to.equal(Const.ZERO);
-			await sweep.connect(newMinter).minterMint(newAddress.address, TRANSFER_AMOUNT)
-			expect(await sweep.balanceOf(newAddress.address)).to.equal(TRANSFER_AMOUNT);
+			newMinterBalance = await sweep.balanceOf(newMinter.address);
+			await sweep.connect(newMinter).mint(TRANSFER_AMOUNT)
+			expect(await sweep.balanceOf(newMinter.address)).to.equal(newMinterBalance.add(TRANSFER_AMOUNT));
 		} else { // disallow mint
-			await expect(sweep.connect(newMinter).minterMint(newAddress.address, TRANSFER_AMOUNT))
+			await expect(sweep.connect(newMinter).mint(TRANSFER_AMOUNT))
 				.to.be.revertedWithCustomError(Sweep, 'MintNotAllowed');
 		}
-=======
-		await expect(sweep.connect(newMinter).mint(TRANSFER_AMOUNT))
-			.to.be.revertedWithCustomError(Sweep, 'MintNotAllowed');
-
-		// Set new arbSpread
-		NEW_targetPrice = 1e6;
-		await sweep.connect(owner).setTargetPrice(NEW_targetPrice, NEW_targetPrice);
-		expect(await sweep.balanceOf(newAddress.address)).to.equal(Const.ZERO);
-		await sweep.connect(newMinter).mint(TRANSFER_AMOUNT);
-		await sweep.connect(newMinter).transfer(newAddress.address, TRANSFER_AMOUNT);
-		expect(await sweep.balanceOf(newAddress.address)).to.equal(TRANSFER_AMOUNT);
->>>>>>> ee97b7ff
 	});
 });