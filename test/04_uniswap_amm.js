--- conflicted
+++ resolved
@@ -81,11 +81,7 @@
 
       await usdc.transfer(asset.address, USDC_MINT);
       await asset.borrow(SWEEP_MINT);
-<<<<<<< HEAD
-      await asset.invest(USDC_INVEST, SWEEP_MINT);
-=======
       await asset.invest(USDC_INVEST, SWEEP_MINT, Const.UNISWAP_SLIPPAGE);
->>>>>>> 7326d247
     });
 
     it("buys sweep correctly", async function () {
